/*
 * CloudBeaver - Cloud Database Manager
 * Copyright (C) 2020-2022 DBeaver Corp and others
 *
 * Licensed under the Apache License, Version 2.0.
 * you may not use this file except in compliance with the License.
 */

import { ConnectionsManagerService } from '@cloudbeaver/core-connections';
import { Bootstrap, injectable } from '@cloudbeaver/core-di';
import { CommonDialogService } from '@cloudbeaver/core-dialogs';
import { ProjectsService } from '@cloudbeaver/core-projects';
import { MainMenuService, EMainMenu } from '@cloudbeaver/plugin-top-app-bar';

import { CustomConnectionDialog } from './CustomConnection/CustomConnectionDialog';

@injectable()
export class CustomConnectionPluginBootstrap extends Bootstrap {
  constructor(
    private readonly mainMenuService: MainMenuService,
    private readonly commonDialogService: CommonDialogService,
    private readonly projectsService: ProjectsService,
    private readonly connectionsManagerService: ConnectionsManagerService
  ) {
    super();
  }

  register(): void | Promise<void> {
    this.mainMenuService.onConnectionClick.addHandler(() => {
      this.projectsService.load();
    });

    this.mainMenuService.registerMenuItem(EMainMenu.mainMenuConnectionsPanel, {
      id: 'customConnection',
      order: 2,
      title: 'app_shared_connectionMenu_custom',
      isHidden: () => (
<<<<<<< HEAD
        !this.projectsService.activeProjects.some(project => project.canEditDataSources)
=======
        !this.serverConfigResource.data?.supportsCustomConnections
        || this.connectionsManagerService.createConnectionProjects.length === 0
>>>>>>> 318101ca
      ),
      onClick: () => this.openConnectionsDialog(),
    });
  }

  load(): void | Promise<void> { }

  private async openConnectionsDialog() {
    await this.commonDialogService.open(CustomConnectionDialog, null);
  }
}<|MERGE_RESOLUTION|>--- conflicted
+++ resolved
@@ -35,12 +35,7 @@
       order: 2,
       title: 'app_shared_connectionMenu_custom',
       isHidden: () => (
-<<<<<<< HEAD
         !this.projectsService.activeProjects.some(project => project.canEditDataSources)
-=======
-        !this.serverConfigResource.data?.supportsCustomConnections
-        || this.connectionsManagerService.createConnectionProjects.length === 0
->>>>>>> 318101ca
       ),
       onClick: () => this.openConnectionsDialog(),
     });
