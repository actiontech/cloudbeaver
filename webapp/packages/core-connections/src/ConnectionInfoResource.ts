--- conflicted
+++ resolved
@@ -22,11 +22,8 @@
   GetUserConnectionsQueryVariables,
   ResourceKey,
   ResourceKeyUtils,
-<<<<<<< HEAD
+  TestConnectionMutation,
   NavigatorSettingsInput,
-=======
-  TestConnectionMutation,
->>>>>>> 4165872e
 } from '@cloudbeaver/core-sdk';
 
 import { ConnectionsResource, DatabaseConnection } from './Administration/ConnectionsResource';
