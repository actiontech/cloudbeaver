/*
 * cloudbeaver - Cloud Database Manager
 * Copyright (C) 2020 DBeaver Corp and others
 *
 * Licensed under the Apache License, Version 2.0.
 * you may not use this file except in compliance with the License.
 */

import { observable, computed } from 'mobx';

import { injectable } from '@cloudbeaver/core-di';
import { CommonDialogService, ConfirmationDialog } from '@cloudbeaver/core-dialogs';
import { NotificationService } from '@cloudbeaver/core-events';
import { ErrorDetailsDialog } from '@cloudbeaver/core-notifications';
import { GQLErrorCatcher, resourceKeyList } from '@cloudbeaver/core-sdk';

import { DriverSelectDialog } from '../../DriverSelectDialog/DriverSelectDialog';
import { ConnectionsResource, isSearchedConnection } from '../ConnectionsResource';

@injectable()
export class ConnectionsAdministrationController {
  @observable hosts = 'localhost';
  @observable isProcessing = false;
  @observable isSearching = false;
  readonly selectedItems = observable<string, boolean>(new Map())
  readonly expandedItems = observable<string, boolean>(new Map())
  readonly error = new GQLErrorCatcher();

  @computed
  get findConnections() {
    return Array.from(this.connectionsResource.data.values())
      .filter(isSearchedConnection);
  }

  @computed
  get connections() {
    return Array.from(this.connectionsResource.data.values())
      .filter(connection => !isSearchedConnection(connection))
      .sort((a, b) => {
        const isANew = this.connectionsResource.isNew(a.id);
        const isBNew = this.connectionsResource.isNew(b.id);

        if (isANew === isBNew) {
          return 0;
        }

        if (isBNew) {
          return 1;
        }

        return -1;
      });
  }

  @computed
  get isLoading() {
    return this.connectionsResource.isLoading() || this.isProcessing;
  }

  constructor(
    private notificationService: NotificationService,
    private connectionsResource: ConnectionsResource,
    private commonDialogService: CommonDialogService,
  ) { }

  create = async () => {
    const driverId = await this.commonDialogService.open(DriverSelectDialog, null);
    if (!driverId) {
      return;
    }

    const connectionInfo = this.connectionsResource.addNew(driverId);
    this.expandedItems.set(connectionInfo.id, true);
  }

  findDatabase = () => {
    this.isSearching = !this.isSearching;
  }

  search = async () => {
    if (this.isProcessing || !this.hosts || !this.hosts.trim()) {
      return;
    }

    this.isProcessing = true;
    for (const connection of this.findConnections) {
      this.expandedItems.delete(connection.id);
    }

    try {
      await this.connectionsResource.searchDatabases(this.hosts.trim().split(' '));
    } catch (exception) {
      if (!this.error.catch(exception)) {
        this.notificationService.logException(exception, 'Databases search failed');
      }
    } finally {
      this.isProcessing = false;
    }
  }

  onSearchChange = (hosts: string) => {
    this.hosts = hosts;
  }

  update = async () => {
    try {
      await this.connectionsResource.refresh('all');
    } catch (exception) {
      if (!this.error.catch(exception)) {
        this.notificationService.logException(exception, 'Connections update failed');
      }
    }
  }

  delete = async () => {
    if (this.isProcessing) {
      return;
    }

    const deletionList = Array
      .from(this.selectedItems)
      .filter(([_, value]) => value)
      .map(([connectionId]) => connectionId);

    if (deletionList.length === 0) {
      return;
    }

    const confirmed = await this.commonDialogService.open(ConfirmationDialog, {
      title: 'authentication_administration_confirm_user_deletion',
      message: `Would you like to delete connections: ${deletionList.join(', ')}`,
    });

<<<<<<< HEAD
    if (!confirmed) {
      return;
    }
=======
      const connectionNames = deletionList
        .map(id => this.connectionsResource.get(id)?.name)
        .filter(Boolean);

      const confirmed = await this.commonDialogService.open(ConfirmationDialog, {
        title: 'authentication_administration_confirm_user_deletion',
        message: `Would you like to delete connections: ${connectionNames.join(', ')}`,
      });
>>>>>>> 63c722d8

    this.isProcessing = true;

    try {
      await this.connectionsResource.delete(resourceKeyList(deletionList));
      this.selectedItems.clear();

      for (const id of deletionList) {
        this.expandedItems.delete(id);
      }
    } catch (exception) {
      if (!this.error.catch(exception)) {
        this.notificationService.logException(exception, 'Connections delete failed');
      }
    } finally {
      this.isProcessing = false;
    }
  }

  showDetails = () => {
    if (this.error.exception) {
      this.commonDialogService.open(ErrorDetailsDialog, this.error.exception);
    }
  }
}<|MERGE_RESOLUTION|>--- conflicted
+++ resolved
@@ -126,25 +126,18 @@
       return;
     }
 
+    const connectionNames = deletionList
+      .map(id => this.connectionsResource.get(id)?.name)
+      .filter(Boolean);
+
     const confirmed = await this.commonDialogService.open(ConfirmationDialog, {
       title: 'authentication_administration_confirm_user_deletion',
-      message: `Would you like to delete connections: ${deletionList.join(', ')}`,
+      message: `Would you like to delete connections: ${connectionNames.join(', ')}`,
     });
 
-<<<<<<< HEAD
     if (!confirmed) {
       return;
     }
-=======
-      const connectionNames = deletionList
-        .map(id => this.connectionsResource.get(id)?.name)
-        .filter(Boolean);
-
-      const confirmed = await this.commonDialogService.open(ConfirmationDialog, {
-        title: 'authentication_administration_confirm_user_deletion',
-        message: `Would you like to delete connections: ${connectionNames.join(', ')}`,
-      });
->>>>>>> 63c722d8
 
     this.isProcessing = true;
 
