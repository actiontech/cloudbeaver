/*
 * CloudBeaver - Cloud Database Manager
 * Copyright (C) 2020-2022 DBeaver Corp and others
 *
 * Licensed under the Apache License, Version 2.0.
 * you may not use this file except in compliance with the License.
 */

import { observer } from 'mobx-react-lite';
import styled, { css } from 'reshadow';

import { Loader, SubmittingForm, Button, useFocus, StatusMessage, useTranslate, useStyles } from '@cloudbeaver/core-blocks';
import { useController, useService } from '@cloudbeaver/core-di';
import type { AdminUserInfo } from '@cloudbeaver/core-sdk';
import { TabsState, TabList, TabPanelList, UNDERLINE_TAB_STYLES, BASE_TAB_STYLES } from '@cloudbeaver/core-ui';

import { UserFormController } from './UserFormController';
import { UserFormService } from './UserFormService';

const tabsStyles = css`
  TabList {
    position: relative;
    flex-shrink: 0;
    align-items: center;
  }
  Tab {
    height: 46px!important;
    text-transform: uppercase;
    font-weight: 500 !important;
  }
`;

const formStyles = css`
    FormBox {
      composes: theme-background-secondary theme-text-on-secondary from global;
    }
    box {
      display: flex;
      flex-direction: column;
      flex: 1;
      height: 100%;
      overflow: auto;
    }
    content-box {
      composes: theme-background-secondary theme-text-on-secondary theme-border-color-background from global;
      display: flex;
      flex: 1;
      flex-direction: column;
      overflow: auto;
    }
    SubmittingForm {
      flex: 1;
      overflow: auto;
      display: flex;
      flex-direction: column;
    }
`;

const topBarStyles = css`
    connection-top-bar {
      composes: theme-border-color-background theme-background-secondary theme-text-on-secondary from global;
      position: relative;
      display: flex;
      padding-top: 16px;

      &:before {
        content: '';
        position: absolute;
        bottom: 0;
        width: 100%;
        border-bottom: solid 2px;
        border-color: inherit;
      }
    }
    connection-top-bar-tabs {
      overflow: hidden;
      flex: 1;
    }
    StatusMessage {
      padding: 0 16px;
    }
    connection-top-bar-actions {
      display: flex;
      align-items: center;
      padding: 0 24px;
      gap: 16px;
    }
  `;

interface Props {
  user: AdminUserInfo;
  editing?: boolean;
  onCancel: () => void;
}

export const UserForm = observer<Props>(function UserForm({
  user,
  editing = false,
  onCancel,
}) {
  const style = [BASE_TAB_STYLES, tabsStyles, UNDERLINE_TAB_STYLES];
  const styles = useStyles(style, topBarStyles, formStyles);
  const translate = useTranslate();
  const service = useService(UserFormService);
  const controller = useController(UserFormController);
  const [focusedRef] = useFocus<HTMLFormElement>({ focusFirstChild: true });

  controller.update(user, editing, onCancel);

<<<<<<< HEAD
  return styled(styles)(
    <TabsState container={service.tabsContainer} user={user} controller={controller} editing={editing}>
=======
  return styled(useStyles(styles))(
    <TabsState
      localState={controller.partsState}
      container={service.tabsContainer}
      user={user}
      controller={controller}
      editing={editing}
    >
>>>>>>> 0cffa3b7
      <box>
        <connection-top-bar>
          <connection-top-bar-tabs>
            <StatusMessage
              status={controller.statusMessage?.status}
              message={controller.statusMessage?.message}
              onShowDetails={controller.error.hasDetails ? controller.showDetails : undefined}
            />
            <TabList style={style} />
          </connection-top-bar-tabs>
          <connection-top-bar-actions>
            <Button
              type="button"
              disabled={controller.isSaving}
              mod={['outlined']}
              onClick={onCancel}
            >
              {translate('ui_processing_cancel')}
            </Button>
            <Button
              type="button"
              disabled={controller.isSaving}
              mod={['unelevated']}
              onClick={controller.save}
            >
              {translate(!editing ? 'ui_processing_create' : 'ui_processing_save')}
            </Button>
          </connection-top-bar-actions>
        </connection-top-bar>
        <content-box>
          <SubmittingForm ref={focusedRef}>
            <TabPanelList style={style} />
            <Loader loading={controller.isLoading} overlay />
          </SubmittingForm>
        </content-box>
      </box>
    </TabsState>
  );
});<|MERGE_RESOLUTION|>--- conflicted
+++ resolved
@@ -107,11 +107,7 @@
 
   controller.update(user, editing, onCancel);
 
-<<<<<<< HEAD
   return styled(styles)(
-    <TabsState container={service.tabsContainer} user={user} controller={controller} editing={editing}>
-=======
-  return styled(useStyles(styles))(
     <TabsState
       localState={controller.partsState}
       container={service.tabsContainer}
@@ -119,7 +115,6 @@
       controller={controller}
       editing={editing}
     >
->>>>>>> 0cffa3b7
       <box>
         <connection-top-bar>
           <connection-top-bar-tabs>
