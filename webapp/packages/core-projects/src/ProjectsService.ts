/*
 * CloudBeaver - Cloud Database Manager
 * Copyright (C) 2020-2022 DBeaver Corp and others
 *
 * Licensed under the Apache License, Version 2.0.
 * you may not use this file except in compliance with the License.
 */

import { computed, makeObservable } from 'mobx';

import { UserDataService, UserInfoResource } from '@cloudbeaver/core-authentication';
import { injectable } from '@cloudbeaver/core-di';
import { Executor, IExecutor, ISyncExecutor, SyncExecutor } from '@cloudbeaver/core-executor';
import { CachedMapAllKey, resourceKeyList } from '@cloudbeaver/core-sdk';
import { NavigationService } from '@cloudbeaver/core-ui';
import { isArraysEqual } from '@cloudbeaver/core-utils';

import { activeProjectsContext } from './activeProjectsContext';
import { ProjectInfo, ProjectInfoResource } from './ProjectInfoResource';

interface IProjectsUserSettings {
  activeProjectIds: string[];
}

@injectable()
export class ProjectsService {
  get userProject(): ProjectInfo | undefined {
    let project: ProjectInfo | undefined;

    if (this.userInfoResource.data) {
      project =  this.projectInfoResource.getUserProject(this.userInfoResource.data.userId);
    } else {
      project = this.projectInfoResource.get('anonymous');
    }

    return project;
  }

  get activeProjects(): ProjectInfo[] {
    let activeProjects: ProjectInfo[] = [];

    if (activeProjects.length === 0 && this.activeProjectIds.length > 0) {
      activeProjects =  this.projectInfoResource
        .get(resourceKeyList(this.activeProjectIds))
        .filter(Boolean) as ProjectInfo[];
    }

    if (activeProjects.length === 0) {
      const contexts = this.getActiveProjectTask.execute();
      const projectsContext = contexts.getContext(activeProjectsContext);

      if (projectsContext.activeProjects.length > 0) {
        activeProjects = projectsContext.activeProjects;
      }
    }

    if (activeProjects.length === 0) {
      activeProjects = [...this.projectInfoResource.values];
    }

    return activeProjects;
  }

  get defaultProject(): ProjectInfo | undefined {
    let project = this.userProject;

<<<<<<< HEAD
    if (!project || (this.activeProjectIds.length > 0 && this.activeProjects.length > 0)) {
=======
    if ((!project || this.activeProjectIds.length > 0) && this.activeProjects.length > 0) {
>>>>>>> 7d2d5401
      project = this.activeProjects[0];
    }

    return project;
  }

  get activeProjectIds(): string[] {
    return this.userProjectsSettings.activeProjectIds;
  }

  get userProjectsSettings(): IProjectsUserSettings {
    return this.userDataService.getUserData('projects-settings', () => ({
      activeProjectIds: [],
    }), data => Array.isArray(data.activeProjectIds));
  }

  readonly onActiveProjectChange: IExecutor;
  readonly getActiveProjectTask: ISyncExecutor;

  constructor(
    private readonly projectInfoResource: ProjectInfoResource,
    private readonly userInfoResource: UserInfoResource,
    private readonly userDataService: UserDataService,
    navigationService: NavigationService
  ) {
    this.getActiveProjectTask = new SyncExecutor();
    this.onActiveProjectChange = new Executor();

    this.onActiveProjectChange.before(navigationService.navigationTask);

    makeObservable(this, {
      userProject: computed,
      defaultProject: computed,
      activeProjects: computed<ProjectInfo[]>({
        equals: isArraysEqual,
      }),
    });
  }

  setActiveProjects(projects: ProjectInfo[]): void {
    this.userProjectsSettings.activeProjectIds = projects.map(project => project.id);
    this.onActiveProjectChange.execute();
  }

  async load(): Promise<void> {
    await this.projectInfoResource.load(CachedMapAllKey);
  }
}<|MERGE_RESOLUTION|>--- conflicted
+++ resolved
@@ -64,11 +64,7 @@
   get defaultProject(): ProjectInfo | undefined {
     let project = this.userProject;
 
-<<<<<<< HEAD
-    if (!project || (this.activeProjectIds.length > 0 && this.activeProjects.length > 0)) {
-=======
     if ((!project || this.activeProjectIds.length > 0) && this.activeProjects.length > 0) {
->>>>>>> 7d2d5401
       project = this.activeProjects[0];
     }
 
