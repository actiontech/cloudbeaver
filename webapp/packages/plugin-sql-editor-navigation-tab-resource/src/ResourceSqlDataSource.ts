/*
 * CloudBeaver - Cloud Database Manager
 * Copyright (C) 2020-2022 DBeaver Corp and others
 *
 * Licensed under the Apache License, Version 2.0.
 * you may not use this file except in compliance with the License.
 */

import { action, computed, makeObservable, observable, toJS } from 'mobx';

import type { IConnectionExecutionContextInfo } from '@cloudbeaver/core-connections';
import { TaskScheduler } from '@cloudbeaver/core-executor';
import type { NavNodeInfoResource } from '@cloudbeaver/core-navigation-tree';
import { debounce, isArraysEqual, isObjectsEqual, isValuesEqual } from '@cloudbeaver/core-utils';
import { BaseSqlDataSource, ESqlDataSourceFeatures } from '@cloudbeaver/plugin-sql-editor';

import type { IResourceNodeInfo, IResourceSqlDataSourceState } from './IResourceSqlDataSourceState';

interface IResourceProperties {
  'default-datasource'?: string;
  'default-catalog'?: string;
  'default-schema'?: string;
}

interface IResourceInfo {
  isReadonly?: (dataSource: ResourceSqlDataSource) => boolean;
}

interface IResourceActions {
  rename(dataSource: ResourceSqlDataSource, nodeId: string, name: string): Promise<string>;
  read(dataSource: ResourceSqlDataSource, nodeId: string): Promise<string>;
  write(dataSource: ResourceSqlDataSource, nodeId: string, value: string): Promise<void>;
  getProperties(
    dataSource: ResourceSqlDataSource,
    nodeId: string
  ): Promise<Record<string, any>>;
  setProperties(
    dataSource: ResourceSqlDataSource,
    nodeId: string,
    diff: Record<string, any>
  ): Promise<Record<string, any>>;
}

const VALUE_SYNC_DELAY = 1 * 1000;

export class ResourceSqlDataSource extends BaseSqlDataSource {
  static key = 'resource';

  get name(): string | null {
    if (!this.nodeInfo) {
      return this.state.name ?? null;
    }

    return this.navNodeInfoResource.get(this.nodeInfo.nodeId)?.name ?? this.state.name ?? null;
  }

  get script(): string {
    return this._script;
  }

  get projectId(): string | null {
    return this.nodeInfo?.projectId ?? null;
  }

  get executionContext(): IConnectionExecutionContextInfo | undefined {
    return this.state.executionContext;
  }

  get nodeInfo(): IResourceNodeInfo | undefined {
    return this.state.nodeInfo;
  }

  get reload(): undefined | (() => Promise<void>) {
    return this.lastAction;
  }

  get features():ESqlDataSourceFeatures[] {
    if (this.isReadonly()) {
      return [];
    }

    return [ESqlDataSourceFeatures.setName];
  }

  private _script: string;
  private saved: boolean;
  private actions?: IResourceActions;
  private info?: IResourceInfo;
  private lastAction?: () => Promise<void>;
  private readonly state: IResourceSqlDataSourceState;
  private resourceProperties: IResourceProperties;

  private loaded: boolean;
  private readonly scheduler: TaskScheduler;

  constructor(
    private readonly navNodeInfoResource: NavNodeInfoResource,
    state: IResourceSqlDataSourceState
  ) {
    super();
    this.state = state;
    this._script = '';
    this.saved = true;
    this.loaded = false;
    this.resourceProperties = {};
    this.scheduler = new TaskScheduler(() => true);
    this.debouncedWrite = debounce(this.debouncedWrite.bind(this), VALUE_SYNC_DELAY);

    makeObservable<this, '_script' | 'lastAction' | 'loaded' | 'resourceProperties'>(this, {
      script: computed,
      executionContext: computed,
      nodeInfo: computed,
      features: computed<ESqlDataSourceFeatures[]>({
        equals: isArraysEqual,
      }),
      _script: observable,
      lastAction: observable.ref,
      loaded: observable,
      resourceProperties: observable,
      setScript: action,
      setNodeInfo: action,
    });
  }

  isReadonly(): boolean {
    return !this.isLoaded() || this.info?.isReadonly?.(this) === true;
  }

  isOutdated(): boolean {
    return this.nodeInfo !== undefined && super.isOutdated();
  }

  isLoaded(): boolean {
    return this.nodeInfo === undefined || super.isLoaded() || this.loaded;
  }

  isLoading(): boolean {
    return this.scheduler.executing;
  }

  setNodeInfo(nodeInfo?: IResourceNodeInfo): void {
    this.state.nodeInfo = nodeInfo;
    this.markOutdated();
    this.setProperties(toJS(this.resourceProperties));
    this.saved = true;
    this.loaded = false;
  }

  setActions(actions?: IResourceActions): void {
    this.actions = actions;
  }

  setInfo(info?: IResourceInfo): void {
    this.info = info;
  }

  setName(name: string | null): void {
    this.rename(name);
  }

  setProject(projectId: string | null): void {

  }

  canRename(name: string | null): boolean {
    if (this.isReadonly()) {
      return false;
    }

    if (!name) {
      return false;
    }

    name = name.trim();

    return (
      !!this.actions
      && !!this.nodeInfo
      && this.saved
      && name.length > 0
    );
  }

  setScript(script: string): void {
    const previous = this._script;

    this._script = script;
    super.setScript(script);
    this.saved = false;

    if (previous !== script) {
      this.debouncedWrite();
    }
  }

  async load(): Promise<void> {
    await this.read();
    await this.updateProperties();
  }

  setExecutionContext(executionContext?: IConnectionExecutionContextInfo): void {
<<<<<<< HEAD
    this.state.executionContext = toJS(executionContext);

=======
    if (
      this.nodeInfo?.projectId
      && executionContext?.projectId
      && this.nodeInfo.projectId !== executionContext.projectId
    ) {
      console.warn('Cant change execution context because of different projects');
      return;
    }

    this.state.executionContext = toJS(executionContext);

    if (this.isReadonly()) {
      return;
    }

>>>>>>> 31787921
    this.resourceProperties['default-datasource'] = executionContext?.connectionId;
    this.resourceProperties['default-catalog'] = executionContext?.defaultCatalog;
    this.resourceProperties['default-schema'] = executionContext?.defaultSchema;

    this.setProperties(toJS(this.resourceProperties));
  }

  async rename(name: string | null) {
    await this.write();

    await this.scheduler.schedule(undefined, async () => {
      if (
        !this.actions
      || !this.nodeInfo
      || !this.saved
      || !name?.trim()
      ) {
        return;
      }

      if (!name.toLowerCase().endsWith('.sql')) {
        name += '.sql';
      }
<<<<<<< HEAD

      this.lastAction = this.rename.bind(this, name);
      this.message = 'Renaming script...';

      try {
        this.exception = null;
        this.nodeInfo.nodeId = await this.actions.rename(this, this.nodeInfo.nodeId, name);

        if (this.nodeInfo.parents.length > 0) {
          this.nodeInfo.parents.splice(this.nodeInfo.parents.length - 1, 1, this.nodeInfo.nodeId);
        }

        this.markOutdated();
        this.saved = true;
        this.loaded = false;
=======

      this.lastAction = this.rename.bind(this, name);
      this.message = 'Renaming script...';

      try {
        this.exception = null;
        this.nodeInfo.nodeId = await this.actions.rename(this, this.nodeInfo.nodeId, name);

        if (this.nodeInfo.parents.length > 0) {
          this.nodeInfo.parents.splice(this.nodeInfo.parents.length - 1, 1, this.nodeInfo.nodeId);
        }

        this.markOutdated();
        this.saved = true;
        this.loaded = false;
      } catch (exception: any) {
        this.exception = exception;
      } finally {
        this.message = undefined;
      }
    });
  }

  async read() {
    await this.scheduler.schedule(undefined, async () => {
      if (!this.actions || !this.nodeInfo || !this.isOutdated() || !this.saved) {
        return;
      }

      this.lastAction = this.read.bind(this);
      this.message = 'Reading script...';

      try {
        this.exception = null;
        this._script = await this.actions.read(this, this.nodeInfo.nodeId);
        this.state.name = this.name ?? undefined;
        this.markUpdated();
        this.loaded = true;
        super.setScript(this.script);
      } catch (exception: any) {
        this.exception = exception;
      } finally {
        this.message = undefined;
      }
    });
  }

  async write() {
    await this.scheduler.schedule(undefined, async () => {
      if (!this.actions || !this.nodeInfo || this.saved) {
        return;
      }

      this.lastAction = this.write.bind(this);
      this.message = 'Saving script...';

      try {
        this.exception = null;
        await this.actions.write(this, this.nodeInfo.nodeId, this.script);
        this.state.name = this.name ?? undefined;
        this.saved = true;
        this.markUpdated();
      } catch (exception: any) {
        this.exception = exception;
      } finally {
        this.message = undefined;
      }
    });
  }

  async setProperties(properties: IResourceProperties) {
    if (Object.keys(properties).length === 0) {
      return;
    }

    await this.scheduler.schedule(undefined, async () => {
      if (!this.actions || !this.nodeInfo) {
        return;
      }

      this.lastAction = this.setProperties.bind(this, properties);
      this.message = 'Update info...';

      try {
        this.exception = null;

        if (!this.isReadonly()) {
          await this.actions.setProperties(
            this,
            this.nodeInfo.nodeId,
            properties
          );
        }

        await this.updateProperties();
>>>>>>> 31787921
      } catch (exception: any) {
        this.exception = exception;
      } finally {
        this.message = undefined;
      }
    });
  }

<<<<<<< HEAD
  async read() {
    await this.scheduler.schedule(undefined, async () => {
      if (!this.actions || !this.nodeInfo || !this.isOutdated() || !this.saved) {
        return;
      }

      this.lastAction = this.read.bind(this);
      this.message = 'Reading script...';

      try {
        this.exception = null;
        this._script = await this.actions.read(this, this.nodeInfo.nodeId);
        this.state.name = this.name ?? undefined;
        this.markUpdated();
        this.loaded = true;
        super.setScript(this.script);
      } catch (exception: any) {
        this.exception = exception;
      } finally {
        this.message = undefined;
      }
    });
  }

  async write() {
    await this.scheduler.schedule(undefined, async () => {
      if (!this.actions || !this.nodeInfo || this.saved) {
        return;
      }

      this.lastAction = this.write.bind(this);
      this.message = 'Saving script...';

      try {
        this.exception = null;
        await this.actions.write(this, this.nodeInfo.nodeId, this.script);
        this.state.name = this.name ?? undefined;
        this.saved = true;
        this.markUpdated();
      } catch (exception: any) {
        this.exception = exception;
      } finally {
        this.message = undefined;
      }
    });
  }

  async setProperties(properties: IResourceProperties) {
    await this.scheduler.schedule(undefined, async () => {
      if (!this.actions || !this.nodeInfo) {
        return;
      }

      this.lastAction = this.setProperties.bind(this, properties);
      this.message = 'Update info...';

      try {
        this.exception = null;

        if (!this.isReadonly()) {
          await this.actions.setProperties(
            this,
            this.nodeInfo.nodeId,
            properties
          );
        }

        await this.updateProperties();
      } catch (exception: any) {
        this.exception = exception;
      } finally {
        this.message = undefined;
      }
    });
  }

=======
>>>>>>> 31787921
  private async updateProperties() {
    if (!this.actions || !this.nodeInfo) {
      return;
    }

    const previousProperties = this.resourceProperties;

    this.resourceProperties = toJS(await this.actions.getProperties(this, this.nodeInfo.nodeId));

<<<<<<< HEAD
    if (isObjectsEqual(previousProperties, this.resourceProperties) && this.isReadonly()) {
=======
    if (isObjectsEqual(toJS(previousProperties), toJS(this.resourceProperties)) && this.isReadonly()) {
>>>>>>> 31787921
      return;
    }

    const connectionId =  this.resourceProperties['default-datasource'];
    const defaultCatalog = this.resourceProperties['default-catalog'];
    const defaultSchema = this.resourceProperties['default-schema'];

    if (!this.nodeInfo.projectId) {
      return;
    }

    if (connectionId) {
      if (
        !isValuesEqual(this.state.executionContext?.connectionId, connectionId, null)
        || !isValuesEqual(this.state.executionContext?.defaultCatalog, defaultCatalog, null)
        || !isValuesEqual(this.state.executionContext?.defaultSchema, defaultSchema, null)
        || !isValuesEqual(this.state.executionContext?.projectId, this.nodeInfo.projectId, null)
      ) {
        this.state.executionContext = {
          id: '-1',
          projectId: this.nodeInfo.projectId,
          connectionId,
          defaultCatalog,
          defaultSchema,
        };
      }
    } else {
      this.state.executionContext = undefined;
    }
  }

  private debouncedWrite() {
    this.write();
  }
}<|MERGE_RESOLUTION|>--- conflicted
+++ resolved
@@ -141,7 +141,6 @@
   setNodeInfo(nodeInfo?: IResourceNodeInfo): void {
     this.state.nodeInfo = nodeInfo;
     this.markOutdated();
-    this.setProperties(toJS(this.resourceProperties));
     this.saved = true;
     this.loaded = false;
   }
@@ -199,10 +198,6 @@
   }
 
   setExecutionContext(executionContext?: IConnectionExecutionContextInfo): void {
-<<<<<<< HEAD
-    this.state.executionContext = toJS(executionContext);
-
-=======
     if (
       this.nodeInfo?.projectId
       && executionContext?.projectId
@@ -218,7 +213,6 @@
       return;
     }
 
->>>>>>> 31787921
     this.resourceProperties['default-datasource'] = executionContext?.connectionId;
     this.resourceProperties['default-catalog'] = executionContext?.defaultCatalog;
     this.resourceProperties['default-schema'] = executionContext?.defaultSchema;
@@ -242,23 +236,6 @@
       if (!name.toLowerCase().endsWith('.sql')) {
         name += '.sql';
       }
-<<<<<<< HEAD
-
-      this.lastAction = this.rename.bind(this, name);
-      this.message = 'Renaming script...';
-
-      try {
-        this.exception = null;
-        this.nodeInfo.nodeId = await this.actions.rename(this, this.nodeInfo.nodeId, name);
-
-        if (this.nodeInfo.parents.length > 0) {
-          this.nodeInfo.parents.splice(this.nodeInfo.parents.length - 1, 1, this.nodeInfo.nodeId);
-        }
-
-        this.markOutdated();
-        this.saved = true;
-        this.loaded = false;
-=======
 
       this.lastAction = this.rename.bind(this, name);
       this.message = 'Renaming script...';
@@ -354,7 +331,6 @@
         }
 
         await this.updateProperties();
->>>>>>> 31787921
       } catch (exception: any) {
         this.exception = exception;
       } finally {
@@ -363,85 +339,6 @@
     });
   }
 
-<<<<<<< HEAD
-  async read() {
-    await this.scheduler.schedule(undefined, async () => {
-      if (!this.actions || !this.nodeInfo || !this.isOutdated() || !this.saved) {
-        return;
-      }
-
-      this.lastAction = this.read.bind(this);
-      this.message = 'Reading script...';
-
-      try {
-        this.exception = null;
-        this._script = await this.actions.read(this, this.nodeInfo.nodeId);
-        this.state.name = this.name ?? undefined;
-        this.markUpdated();
-        this.loaded = true;
-        super.setScript(this.script);
-      } catch (exception: any) {
-        this.exception = exception;
-      } finally {
-        this.message = undefined;
-      }
-    });
-  }
-
-  async write() {
-    await this.scheduler.schedule(undefined, async () => {
-      if (!this.actions || !this.nodeInfo || this.saved) {
-        return;
-      }
-
-      this.lastAction = this.write.bind(this);
-      this.message = 'Saving script...';
-
-      try {
-        this.exception = null;
-        await this.actions.write(this, this.nodeInfo.nodeId, this.script);
-        this.state.name = this.name ?? undefined;
-        this.saved = true;
-        this.markUpdated();
-      } catch (exception: any) {
-        this.exception = exception;
-      } finally {
-        this.message = undefined;
-      }
-    });
-  }
-
-  async setProperties(properties: IResourceProperties) {
-    await this.scheduler.schedule(undefined, async () => {
-      if (!this.actions || !this.nodeInfo) {
-        return;
-      }
-
-      this.lastAction = this.setProperties.bind(this, properties);
-      this.message = 'Update info...';
-
-      try {
-        this.exception = null;
-
-        if (!this.isReadonly()) {
-          await this.actions.setProperties(
-            this,
-            this.nodeInfo.nodeId,
-            properties
-          );
-        }
-
-        await this.updateProperties();
-      } catch (exception: any) {
-        this.exception = exception;
-      } finally {
-        this.message = undefined;
-      }
-    });
-  }
-
-=======
->>>>>>> 31787921
   private async updateProperties() {
     if (!this.actions || !this.nodeInfo) {
       return;
@@ -451,11 +348,7 @@
 
     this.resourceProperties = toJS(await this.actions.getProperties(this, this.nodeInfo.nodeId));
 
-<<<<<<< HEAD
-    if (isObjectsEqual(previousProperties, this.resourceProperties) && this.isReadonly()) {
-=======
     if (isObjectsEqual(toJS(previousProperties), toJS(this.resourceProperties)) && this.isReadonly()) {
->>>>>>> 31787921
       return;
     }
 
