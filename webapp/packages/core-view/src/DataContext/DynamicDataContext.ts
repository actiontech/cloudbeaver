/*
 * CloudBeaver - Cloud Database Manager
 * Copyright (C) 2020-2022 DBeaver Corp and others
 *
 * Licensed under the Apache License, Version 2.0.
 * you may not use this file except in compliance with the License.
 */

import { action, makeObservable, observable } from 'mobx';

import type { DataContextGetter } from './DataContextGetter';
import type { DeleteVersionedContextCallback, IDataContext } from './IDataContext';

export class DynamicDataContext implements IDataContext {
  fallback: IDataContext;
  contexts: Map<DataContextGetter<any>, DeleteVersionedContextCallback>;

  constructor(fallback: IDataContext) {
    this.fallback = fallback;
    this.contexts = new Map();

    makeObservable(this, {
      fallback: observable.ref,
      flush: action,
      set: action,
    });
  }

  setFallBack(fallback: IDataContext): void {
    this.fallback = fallback;
  }

  set<T>(context: DataContextGetter<T>, value: T): DeleteVersionedContextCallback {
    const dynamicContext = this.contexts.get(context);

<<<<<<< HEAD
    if (this.tryGet(context) === value) {
      return dynamicContext ?? ( () => {});
=======
    if (dynamicContext && this.get(context) === value) {
      return dynamicContext;
>>>>>>> 4c24d277
    }

    const deleteCallback = this.fallback.set(context, value);
    this.contexts.set(context, deleteCallback);
    return deleteCallback;
  }

  delete(context: DataContextGetter<any>, version?: number): this {
    this.fallback.delete(context, version);
    this.contexts.delete(context);
    return this;
  }

  has(context: DataContextGetter<any>): boolean {
    return this.fallback.has(context);
  }

  get <T>(context: DataContextGetter<T>): T {
    return this.fallback.get(context);
  }

  find <T>(context: DataContextGetter<T>, value: T): boolean {
    return this.fallback.find(context, value);
  }

  tryGet <T>(context: DataContextGetter<T>): T | undefined {
    return this.fallback.tryGet(context);
  }

  flush(): void {
    for (const deleteCallback of this.contexts.values()) {
      deleteCallback();
    }
    this.contexts.clear();
  }
}<|MERGE_RESOLUTION|>--- conflicted
+++ resolved
@@ -33,13 +33,8 @@
   set<T>(context: DataContextGetter<T>, value: T): DeleteVersionedContextCallback {
     const dynamicContext = this.contexts.get(context);
 
-<<<<<<< HEAD
     if (this.tryGet(context) === value) {
-      return dynamicContext ?? ( () => {});
-=======
-    if (dynamicContext && this.get(context) === value) {
-      return dynamicContext;
->>>>>>> 4c24d277
+      return dynamicContext ?? (() => {});
     }
 
     const deleteCallback = this.fallback.set(context, value);
