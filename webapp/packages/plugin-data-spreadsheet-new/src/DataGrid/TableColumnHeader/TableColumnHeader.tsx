--- conflicted
+++ resolved
@@ -17,12 +17,8 @@
 
 import { DataGridContext } from '../DataGridContext';
 import { DataGridSelectionContext } from '../DataGridSelection/DataGridSelectionContext';
-<<<<<<< HEAD
+import { TableDataContext } from '../TableDataContext';
 import { OrderButton } from './OrderButton';
-=======
-import { TableDataContext } from '../TableDataContext';
-import { SortButton } from './SortButton';
->>>>>>> f75fa65e
 
 const headerStyles = composes(
   css`
