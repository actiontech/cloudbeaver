/*
 * DBeaver - Universal Database Manager
 * Copyright (C) 2010-2022 DBeaver Corp and others
 *
 * Licensed under the Apache License, Version 2.0 (the "License");
 * you may not use this file except in compliance with the License.
 * You may obtain a copy of the License at
 *
 *     http://www.apache.org/licenses/LICENSE-2.0
 *
 * Unless required by applicable law or agreed to in writing, software
 * distributed under the License is distributed on an "AS IS" BASIS,
 * WITHOUT WARRANTIES OR CONDITIONS OF ANY KIND, either express or implied.
 * See the License for the specific language governing permissions and
 * limitations under the License.
 */
package io.cloudbeaver.server;

import com.google.gson.Gson;
import com.google.gson.GsonBuilder;
import com.google.gson.InstanceCreator;
import io.cloudbeaver.WebServiceUtils;
import io.cloudbeaver.auth.NoAuthCredentialsProvider;
import io.cloudbeaver.model.app.BaseWebApplication;
import io.cloudbeaver.model.app.WebAuthApplication;
import io.cloudbeaver.model.app.WebAuthConfiguration;
import io.cloudbeaver.model.session.WebAuthInfo;
import io.cloudbeaver.registry.WebServiceRegistry;
import io.cloudbeaver.server.jetty.CBJettyServer;
import io.cloudbeaver.service.DBWServiceInitializer;
import io.cloudbeaver.service.security.CBEmbeddedSecurityController;
import io.cloudbeaver.service.security.EmbeddedSecurityControllerFactory;
import io.cloudbeaver.utils.WebAppUtils;
import org.eclipse.core.runtime.Platform;
import org.eclipse.osgi.service.datalocation.Location;
import org.jkiss.code.NotNull;
import org.jkiss.code.Nullable;
import org.jkiss.dbeaver.DBException;
import org.jkiss.dbeaver.Log;
import org.jkiss.dbeaver.ModelPreferences;
import org.jkiss.dbeaver.model.DBPDataSourceContainer;
import org.jkiss.dbeaver.model.app.DBPApplication;
import org.jkiss.dbeaver.model.app.DBPWorkspace;
import org.jkiss.dbeaver.model.auth.SMCredentialsProvider;
import org.jkiss.dbeaver.model.auth.SMSession;
import org.jkiss.dbeaver.model.data.json.JSONUtils;
import org.jkiss.dbeaver.model.navigator.DBNBrowseSettings;
import org.jkiss.dbeaver.model.runtime.DBRProgressMonitor;
import org.jkiss.dbeaver.model.security.*;
import org.jkiss.dbeaver.registry.BaseApplicationImpl;
import org.jkiss.dbeaver.registry.DataSourceNavigatorSettings;
import org.jkiss.dbeaver.runtime.DBWorkbench;
import org.jkiss.dbeaver.runtime.IVariableResolver;
import org.jkiss.dbeaver.utils.ContentUtils;
import org.jkiss.dbeaver.utils.GeneralUtils;
import org.jkiss.dbeaver.utils.PrefUtils;
import org.jkiss.dbeaver.utils.SystemVariablesResolver;
import org.jkiss.utils.CommonUtils;
import org.jkiss.utils.StandardConstants;

import java.io.*;
import java.net.InetAddress;
import java.net.NetworkInterface;
import java.net.URL;
import java.net.UnknownHostException;
import java.nio.charset.StandardCharsets;
import java.nio.file.Files;
import java.nio.file.Path;
import java.security.Permission;
import java.security.Policy;
import java.security.ProtectionDomain;
import java.util.*;
import java.util.stream.Collectors;
import java.util.stream.Stream;

/**
 * This class controls all aspects of the application's execution
 */
public class CBApplication extends BaseWebApplication implements WebAuthApplication {

    private static final Log log = Log.getLog(CBApplication.class);

    private static final boolean RECONFIGURATION_ALLOWED = true;

    static {
        Log.setDefaultDebugStream(System.out);
    }

    private String staticContent = "";

    public static CBApplication getInstance() {
        return (CBApplication) BaseApplicationImpl.getInstance();
    }

    private String serverURL;
    private int serverPort = CBConstants.DEFAULT_SERVER_PORT;
    private String serverHost = null;
    private String serverName = null;
    private String contentRoot = CBConstants.DEFAULT_CONTENT_ROOT;
    private String rootURI = CBConstants.DEFAULT_ROOT_URI;
    private String servicesURI = CBConstants.DEFAULT_SERVICES_URI;

    private String workspaceLocation = CBConstants.DEFAULT_WORKSPACE_LOCATION;
    private String driversLocation = CBConstants.DEFAULT_DRIVERS_LOCATION;
    private File homeDirectory;

    // Configurations
    protected final Map<String, Object> productConfiguration = new HashMap<>();
    protected final Map<String, Object> databaseConfiguration = new HashMap<>();
    private final CBAppConfig appConfiguration = new CBAppConfig();
    private Map<String, String> externalProperties = new LinkedHashMap<>();

    // Persistence
    private SMAdminController securityController;

    private long maxSessionIdleTime = CBConstants.MAX_SESSION_IDLE_TIME;

    private boolean develMode = false;
    private boolean configurationMode = false;
    private boolean enableSecurityManager = false;
    private String localHostAddress;
    private final List<InetAddress> localInetAddresses = new ArrayList<>();

    public CBApplication() {
    }

    public String getServerURL() {
        return serverURL;
    }

    // Port this server listens on. If set the 0 a random port is assigned which may be obtained with getLocalPort()
    public int getServerPort() {
        return serverPort;
    }

    // The network interface this connector binds to as an IP address or a hostname.  If null or 0.0.0.0, then bind to all interfaces.
    public String getServerHost() {
        return serverHost;
    }

    public String getServerName() {
        return serverName;
    }

    public String getContentRoot() {
        return contentRoot;
    }

    public String getRootURI() {
        return rootURI;
    }

    public String getServicesURI() {
        return servicesURI;
    }

    public String getDriversLocation() {
        return driversLocation;
    }

    public Path getHomeDirectory() {
        return homeDirectory.toPath();
    }

    @Override
    public boolean isMultiNode() {
        return false;
    }

    public long getMaxSessionIdleTime() {
        return maxSessionIdleTime;
    }

    public CBAppConfig getAppConfiguration() {
        return appConfiguration;
    }

    @Override
    public WebAuthConfiguration getAuthConfiguration() {
        return appConfiguration;
    }

    @Override
    public String getAuthServiceURL() {
        return Stream.of(getServerURL(), getRootURI(), getServicesURI())
            .map(WebAppUtils::removeSideSlashes)
            .filter(CommonUtils::isNotEmpty)
            .collect(Collectors.joining("/"));
    }

    public Map<String, Object> getProductConfiguration() {
        return productConfiguration;
    }

    public SMAdminController getSecurityController() {
        return securityController;
    }

    @Override
    public SMController getSecurityController(@NotNull SMCredentialsProvider credentialsProvider) throws DBException {
        return new EmbeddedSecurityControllerFactory().createSecurityService(
            this,
            databaseConfiguration,
            credentialsProvider
        );
    }

    @Override
    public SMAdminController getAdminSecurityController(@NotNull SMCredentialsProvider credentialsProvider) throws DBException {
        return new EmbeddedSecurityControllerFactory().createSecurityService(
            this,
            databaseConfiguration,
            new NoAuthCredentialsProvider()
        );
    }

    @Override
    public boolean isHeadlessMode() {
        return true;
    }

    @Override
    public boolean isMultiuser() {
        return true;
    }

    @Override
    protected void startServer() {
        Path configPath = null;
        try {
            configPath = loadServerConfiguration();
            if (configPath == null) {
                return;
            }
        } catch (DBException e) {
            log.error(e);
            return;
        }

        configurationMode = CommonUtils.isEmpty(serverName);

        // Determine address for local host
        localHostAddress = System.getenv(CBConstants.VAR_CB_LOCAL_HOST_ADDR);
        if (CommonUtils.isEmpty(localHostAddress)) {
            localHostAddress = System.getProperty(CBConstants.VAR_CB_LOCAL_HOST_ADDR);
        }
        if (CommonUtils.isEmpty(localHostAddress) || "127.0.0.1".equals(localHostAddress) || "::0".equals(localHostAddress)) {
            localHostAddress = "localhost";
        }

        final Runtime runtime = Runtime.getRuntime();

        Location instanceLoc = Platform.getInstanceLocation();
        try {
            if (!instanceLoc.isSet()) {
                URL wsLocationURL = new URL(
                    "file",  //$NON-NLS-1$
                    null,
                    workspaceLocation);
                instanceLoc.set(wsLocationURL, true);
            }
        } catch (Exception e) {
            log.error("Error setting workspace location to " + workspaceLocation, e);
            return;
        }

        CBPlatform.setApplication(this);

        log.debug(GeneralUtils.getProductName() + " " + GeneralUtils.getProductVersion() + " is starting"); //$NON-NLS-1$
        log.debug("\tOS: " + System.getProperty(StandardConstants.ENV_OS_NAME) + " " + System.getProperty(StandardConstants.ENV_OS_VERSION) + " (" + System.getProperty(StandardConstants.ENV_OS_ARCH) + ")");
        log.debug("\tJava version: " + System.getProperty(StandardConstants.ENV_JAVA_VERSION) + " by " + System.getProperty(StandardConstants.ENV_JAVA_VENDOR) + " (" + System.getProperty(StandardConstants.ENV_JAVA_ARCH) + "bit)");
        log.debug("\tInstall path: '" + SystemVariablesResolver.getInstallPath() + "'"); //$NON-NLS-1$ //$NON-NLS-2$
        log.debug("\tGlobal workspace: '" + instanceLoc.getURL() + "'"); //$NON-NLS-1$ //$NON-NLS-2$
        log.debug("\tMemory available " + (runtime.totalMemory() / (1024 * 1024)) + "Mb/" + (runtime.maxMemory() / (1024 * 1024)) + "Mb");

        DBPApplication application = DBWorkbench.getPlatform().getApplication();

        log.debug("\tContent root: " + new File(contentRoot).getAbsolutePath());
        log.debug("\tDrivers storage: " + new File(driversLocation).getAbsolutePath());
        //log.debug("\tDrivers root: " + driversLocation);
        //log.debug("\tProduct details: " + application.getInfoDetails());
        log.debug("\tListen port: " + serverPort + (CommonUtils.isEmpty(serverHost) ? " on all interfaces" : " on " + serverHost));
        log.debug("\tBase URI: " + servicesURI);
        if (develMode) {
            log.debug("\tDevelopment mode");
        } else {
            log.debug("\tProduction mode");
        }
        if (configurationMode) {
            log.debug("\tServer is in configuration mode!");
        }
        {
            determineLocalAddresses();
            log.debug("\tLocal host addresses:");
            for (InetAddress ia : localInetAddresses) {
                log.debug("\t\t" + ia.getHostAddress() + " (" + ia.getCanonicalHostName() + ")");
            }
        }
        {
            // Perform services initialization
            for (DBWServiceInitializer wsi : WebServiceRegistry.getInstance().getWebServices(DBWServiceInitializer.class)) {
                try {
                    wsi.initializeService(this);
                } catch (Exception e) {
                    log.warn("Error initializing web service " + wsi.getClass().getName(), e);
                }
            }

        }

        try {
            initializeServer();
        } catch (DBException e) {
            log.error("Error initializing server", e);
            return;
        }

        {
            try {
                initializeSecurityController();
            } catch (Exception e) {
                log.error("Error initializing database", e);
                return;
            }
        }

        if (configurationMode) {
            // Try to configure automatically
            performAutoConfiguration(configPath.toFile().getParentFile());
        }

        if (enableSecurityManager) {
            Policy.setPolicy(new Policy() {
                @Override
                public boolean implies(ProtectionDomain domain, Permission permission) {
                    return true;
                }
            });
            System.setSecurityManager(new SecurityManager());
        }

        runWebServer();

        log.debug("Shutdown");

        return;
    }

    /**
     * Configures server automatically.
     * Called on startup
     *
     * @param configPath
     */
    protected void performAutoConfiguration(File configPath) {
        String autoServerName = System.getenv(CBConstants.VAR_AUTO_CB_SERVER_NAME);
        String autoServerURL = System.getenv(CBConstants.VAR_AUTO_CB_SERVER_URL);
        String autoAdminName = System.getenv(CBConstants.VAR_AUTO_CB_ADMIN_NAME);
        String autoAdminPassword = System.getenv(CBConstants.VAR_AUTO_CB_ADMIN_PASSWORD);

        if (CommonUtils.isEmpty(autoServerName) || CommonUtils.isEmpty(autoAdminName) || CommonUtils.isEmpty(autoAdminPassword)) {
            // Try to load from auto config file
            if (configPath.exists()) {
                File autoConfigFile = new File(configPath, CBConstants.AUTO_CONFIG_FILE_NAME);
                if (autoConfigFile.exists()) {
                    Properties autoProps = new Properties();
                    try (InputStream is = new FileInputStream(autoConfigFile)) {
                        autoProps.load(is);

                        autoServerName = autoProps.getProperty(CBConstants.VAR_AUTO_CB_SERVER_NAME);
                        autoServerURL = autoProps.getProperty(CBConstants.VAR_AUTO_CB_SERVER_URL);
                        autoAdminName = autoProps.getProperty(CBConstants.VAR_AUTO_CB_ADMIN_NAME);
                        autoAdminPassword = autoProps.getProperty(CBConstants.VAR_AUTO_CB_ADMIN_PASSWORD);
                    } catch (IOException e) {
                        log.error("Error loading auto configuration file '" + autoConfigFile.getAbsolutePath() + "'", e);
                    }
                }
            }
        }

        if (CommonUtils.isEmpty(autoServerName) || CommonUtils.isEmpty(autoAdminName) || CommonUtils.isEmpty(autoAdminPassword)) {
            log.info("No auto configuration was found. Server must be configured manually");
            return;
        }
        try {
            finishConfiguration(
                autoServerName,
                autoServerURL,
                autoAdminName,
                autoAdminPassword,
                Collections.emptyList(),
                maxSessionIdleTime,
                getAppConfiguration());
        } catch (Exception e) {
            log.error("Error loading server auto configuration", e);
        }
    }

    protected void initializeServer() throws DBException {

    }

    private void determineLocalAddresses() {
        try {
//            InetAddress localHost = InetAddress.getLocalHost();
//            InetAddress[] allMyIps = InetAddress.getAllByName(localHost.getCanonicalHostName());
//            for (InetAddress addr : allMyIps) {
//                System.out.println("Local addr: " + addr);
//            }
            try {
                InetAddress dockerAddress = InetAddress.getByName(CBConstants.VAR_HOST_DOCKER_INTERNAL);
                localInetAddresses.add(dockerAddress);
                log.debug("\tRun in Docker container (" + dockerAddress + ")?");
            } catch (UnknownHostException e) {
                // Ignore - not a docker env
            }

            boolean hasLoopbackAddress = false;
            for (Enumeration<NetworkInterface> en = NetworkInterface.getNetworkInterfaces(); en.hasMoreElements(); ) {
                NetworkInterface intf = en.nextElement();
                for (Enumeration<InetAddress> enumIpAddr = intf.getInetAddresses(); enumIpAddr.hasMoreElements(); ) {
                    InetAddress localInetAddress = enumIpAddr.nextElement();
                    boolean loopbackAddress = localInetAddress.isLoopbackAddress();
                    if (loopbackAddress ? !hasLoopbackAddress : !localInetAddress.isLinkLocalAddress()) {
                        if (loopbackAddress) {
                            hasLoopbackAddress = true;
                        }
                        localInetAddresses.add(localInetAddress);
                    }
                }
            }
        } catch (Exception e) {
            log.error(e);
        }

    }

    @NotNull
    private File getRuntimeAppConfigFile() {
       return getDataDirectory(true).resolve(CBConstants.RUNTIME_APP_CONFIG_FILE_NAME).toFile();
    }

    @NotNull
    private Path getRuntimeProductConfigFilePath() {
        return getDataDirectory(false).resolve(CBConstants.RUNTIME_PRODUCT_CONFIG_FILE_NAME);
    }

    @NotNull
    public Path getDataDirectory(boolean create) {
        File dataDir = new File(workspaceLocation, CBConstants.RUNTIME_DATA_DIR_NAME);
        if (create && !dataDir.exists()) {
            if (!dataDir.mkdirs()) {
                log.error("Can't create data directory '" + dataDir.getAbsolutePath() + "'");
            }
        }
        return dataDir.toPath();
    }

    private void initializeSecurityController() throws DBException {
        securityController = createGlobalSecurityController();
    }

    protected SMAdminController createGlobalSecurityController() throws DBException {
        return new EmbeddedSecurityControllerFactory().createSecurityService(this, databaseConfiguration, new NoAuthCredentialsProvider());
    }

    @Nullable
    public SMSession getServerSession(DBRProgressMonitor monitor) throws DBException {
        DBPWorkspace workspace = DBWorkbench.getPlatform().getWorkspace();
        return workspace.getAuthContext().getSpaceSession(monitor, workspace, false);
    }

    @Nullable
    @Override
    protected Path loadServerConfiguration() throws DBException {
        Path path = super.loadServerConfiguration();

        File runtimeConfigFile = getRuntimeAppConfigFile();
        if (runtimeConfigFile.exists()) {
            log.debug("Runtime configuration [" + runtimeConfigFile.getAbsolutePath() + "]");
            parseConfiguration(runtimeConfigFile);
        }

        return path;
    }

    @Override
    protected void loadConfiguration(String configPath) throws DBException {
        log.debug("Using configuration [" + configPath + "]");

        File configFile = new File(configPath);
        if (!configFile.exists()) {
            log.error("Configuration file " + configFile.getAbsolutePath() + " doesn't exist. Use defaults.");
        } else {
            parseConfiguration(configFile);
        }
        // Set default preferences
        PrefUtils.setDefaultPreferenceValue(ModelPreferences.getPreferences(), ModelPreferences.UI_DRIVERS_HOME, getDriversLocation());
    }

    private void parseConfiguration(File configFile) throws DBException {
        Map<String, Object> configProps = readConfiguration(configFile);
        parseConfiguration(configProps);
    }

    protected void parseConfiguration(Map<String, Object> configProps) throws DBException {
        String homeFolder = initHomeFolder();

        CBAppConfig prevConfig = new CBAppConfig(appConfiguration);
        Gson gson = getGson();
        try {
            Map<String, Object> serverConfig = JSONUtils.getObject(configProps, "server");
            serverPort = JSONUtils.getInteger(serverConfig, CBConstants.PARAM_SERVER_PORT, serverPort);
            serverHost = JSONUtils.getString(serverConfig, CBConstants.PARAM_SERVER_HOST, serverHost);
            if (serverConfig.containsKey(CBConstants.PARAM_SERVER_URL)) {
                serverURL = JSONUtils.getString(serverConfig, CBConstants.PARAM_SERVER_URL, serverURL);
            } else if (serverURL == null) {
                String hostName = serverHost;
                if (CommonUtils.isEmpty(hostName)) {
                    hostName = InetAddress.getLocalHost().getHostName();
                }
                serverURL = "http://" + hostName + ":" + serverPort;
            }

            serverName = JSONUtils.getString(serverConfig, CBConstants.PARAM_SERVER_NAME, serverName);
            contentRoot = WebAppUtils.getRelativePath(
                JSONUtils.getString(serverConfig, CBConstants.PARAM_CONTENT_ROOT, contentRoot), homeFolder);
            rootURI = JSONUtils.getString(serverConfig, CBConstants.PARAM_ROOT_URI, rootURI);
            servicesURI = JSONUtils.getString(serverConfig, CBConstants.PARAM_SERVICES_URI, servicesURI);
            driversLocation = WebAppUtils.getRelativePath(
                JSONUtils.getString(serverConfig, CBConstants.PARAM_DRIVERS_LOCATION, driversLocation), homeFolder);
            workspaceLocation = WebAppUtils.getRelativePath(
                JSONUtils.getString(serverConfig, CBConstants.PARAM_WORKSPACE_LOCATION, workspaceLocation), homeFolder);

            maxSessionIdleTime = JSONUtils.getLong(serverConfig, CBConstants.PARAM_SESSION_EXPIRE_PERIOD, maxSessionIdleTime);

            develMode = JSONUtils.getBoolean(serverConfig, CBConstants.PARAM_DEVEL_MODE, develMode);
            enableSecurityManager = JSONUtils.getBoolean(serverConfig, CBConstants.PARAM_SECURITY_MANAGER, enableSecurityManager);

            // App config
            Map<String, Object> appConfig = JSONUtils.getObject(configProps, "app");
            validateConfiguration(appConfig);
            gson.fromJson(gson.toJsonTree(appConfig), CBAppConfig.class);

            databaseConfiguration.putAll(JSONUtils.getObject(serverConfig, CBConstants.PARAM_DB_CONFIGURATION));

            readProductConfiguration(serverConfig, gson, homeFolder);

            String staticContentsFile = JSONUtils.getString(serverConfig, CBConstants.PARAM_STATIC_CONTENT);
            if (!CommonUtils.isEmpty(staticContentsFile)) {
                try {
                    staticContent = Files.readString(Path.of(staticContentsFile));
                } catch (IOException e) {
                    log.error("Error reading static contents from " + staticContentsFile, e);
                }
            }
            parseAdditionalConfiguration(configProps);
        } catch (IOException | DBException e) {
            throw new DBException("Error parsing server configuration", e);
        }

        // Merge new config with old one
        {
            Map<String, Object> mergedPlugins = Stream.concat(
                    prevConfig.getPlugins().entrySet().stream(),
                    appConfiguration.getPlugins().entrySet().stream()
                )
                .collect(Collectors.toMap(Map.Entry::getKey, Map.Entry::getValue, (o, o2) -> o2));
            appConfiguration.setPlugins(mergedPlugins);

            // Backward compatibility: load configs map
            appConfiguration.loadLegacyCustomConfigs();

            Set<SMAuthProviderCustomConfiguration> mergedAuthProviders = Stream.concat(
                    prevConfig.getAuthCustomConfigurations().stream(),
                    appConfiguration.getAuthCustomConfigurations().stream()
                )
                .collect(Collectors.toCollection(LinkedHashSet::new));
            appConfiguration.setAuthProvidersConfigurations(mergedAuthProviders);
        }

        patchConfigurationWithProperties(productConfiguration);
    }

<<<<<<< HEAD
    protected void validateConfiguration(Map<String, Object> appConfig) throws DBException {

=======
    @NotNull
    protected String initHomeFolder() {
        String homeFolder = System.getenv(CBConstants.ENV_CB_HOME);
        if (CommonUtils.isEmpty(homeFolder)) {
            homeFolder = System.getProperty("user.dir");
        }
        if (CommonUtils.isEmpty(homeFolder)) {
            homeFolder = ".";
        }
        homeDirectory = new File(homeFolder);
        return homeFolder;
>>>>>>> 35443bf3
    }

    protected void readProductConfiguration(Map<String, Object> serverConfig, Gson gson, String homeFolder) throws DBException {
        String productConfigPath = WebAppUtils.getRelativePath(
            JSONUtils.getString(
                serverConfig,
                CBConstants.PARAM_PRODUCT_CONFIGURATION,
                CBConstants.DEFAULT_PRODUCT_CONFIGURATION
            ),
            homeFolder
        );

        if (!CommonUtils.isEmpty(productConfigPath)) {
            File productConfigFile = new File(productConfigPath);
            if (!productConfigFile.exists()) {
                log.error("Product configuration file not found (" + productConfigFile.getAbsolutePath() + "'");
            } else {
                log.debug("Load product configuration from '" + productConfigFile.getAbsolutePath() + "'");
                try (Reader reader = new InputStreamReader(new FileInputStream(productConfigFile), StandardCharsets.UTF_8)) {
                    productConfiguration.putAll(JSONUtils.parseMap(gson, reader));
                } catch (Exception e) {
                    throw new DBException("Error reading product configuration", e);
                }
            }
        }

        // Add product config from runtime
        File rtConfig = getRuntimeProductConfigFilePath().toFile();
        if (rtConfig.exists()) {
            log.debug("Load product runtime configuration from '" + rtConfig.getAbsolutePath() + "'");
            try (Reader reader = new InputStreamReader(new FileInputStream(rtConfig), StandardCharsets.UTF_8)) {
                productConfiguration.putAll(JSONUtils.parseMap(gson, reader));
            } catch (Exception e) {
                throw new DBException("Error reading product runtime configuration", e);
            }
        }
    }

    protected Map<String, Object> readConfiguration(File configFile) throws DBException {
        Map<String, Object> configProps = new LinkedHashMap<>();
        if (configFile.exists()) {
            log.debug("Read configuration [" + configFile.getAbsolutePath() + "]");
            try (Reader reader = new InputStreamReader(new FileInputStream(configFile), StandardCharsets.UTF_8)) {
                configProps.putAll(JSONUtils.parseMap(getGson(), reader));
                patchConfigurationWithProperties(configProps); // patch original properties

            } catch (IOException e) {
                throw new DBException("Error parsing server configuration", e);
            }
        }

        readAdditionalConfiguration(configProps);
        if (configProps.isEmpty()) {
            return Map.of();
        }

        Map<String, Object> serverConfig = getServerConfigProps(configProps);
        String externalPropertiesFile = JSONUtils.getString(serverConfig, CBConstants.PARAM_EXTERNAL_PROPERTIES);
        if (!CommonUtils.isEmpty(externalPropertiesFile)) {
            Properties props = new Properties();
            try (InputStream is = Files.newInputStream(Path.of(externalPropertiesFile))) {
                props.load(is);
            } catch (IOException e) {
                log.error("Error loading external properties from " + externalPropertiesFile, e);
            }
            for (String propName : props.stringPropertyNames()) {
                this.externalProperties.put(propName, props.getProperty(propName));
            }
        }

        patchConfigurationWithProperties(configProps); // patch again because properties can be changed
        return configProps;
    }

    private Gson getGson() {
        // Stupid way to populate existing objects but ok google (https://github.com/google/gson/issues/431)
        InstanceCreator<CBAppConfig> appConfigCreator = type -> appConfiguration;
        InstanceCreator<DataSourceNavigatorSettings> navSettingsCreator = type -> (DataSourceNavigatorSettings) appConfiguration.getDefaultNavigatorSettings();

        return new GsonBuilder()
            .setLenient()
            .registerTypeAdapter(CBAppConfig.class, appConfigCreator)
            .registerTypeAdapter(DataSourceNavigatorSettings.class, navSettingsCreator)
            .create();
    }

    protected void readAdditionalConfiguration(Map<String, Object> rootConfig) throws DBException {

    }

    protected void parseAdditionalConfiguration(Map<String, Object> serverConfig) throws DBException {

    }

    private void runWebServer() {
        log.debug("Starting Jetty server (" + serverPort + " on " + (CommonUtils.isEmpty(serverHost) ? "all interfaces" : serverHost) + ") ");
        new CBJettyServer().runServer();
    }


    @Override
    public void stop() {
        shutdown();
    }

    private void shutdown() {
        try {
            if (securityController instanceof CBEmbeddedSecurityController) {
                ((CBEmbeddedSecurityController) securityController).shutdown();
            }
        } catch (Exception e) {
            log.error(e);
        }
        log.debug("Cloudbeaver Server is stopping"); //$NON-NLS-1$
    }

    @Override
    public String getInfoDetails(DBRProgressMonitor monitor) {
        return "";
    }

    @Override
    public String getDefaultProjectName() {
        return "GlobalConfiguration";
    }

    public boolean isDevelMode() {
        return develMode;
    }

    public boolean isConfigurationMode() {
        return configurationMode;
    }

    public String getLocalHostAddress() {
        return localHostAddress;
    }

    public boolean isLocalInetAddress(String hostName) {
        for (InetAddress addr : localInetAddresses) {
            if (addr.getHostAddress().equals(hostName)) {
                return true;
            }
        }
        return false;
    }

    public List<InetAddress> getLocalInetAddresses() {
        return localInetAddresses;
    }

    public synchronized void finishConfiguration(
        @NotNull String newServerName,
        @NotNull String newServerURL,
        @NotNull String adminName,
        @Nullable String adminPassword,
        @NotNull List<WebAuthInfo> authInfoList,
        long sessionExpireTime,
        @NotNull CBAppConfig appConfig) throws DBException {
        if (!RECONFIGURATION_ALLOWED && !isConfigurationMode()) {
            throw new DBException("Application must be in configuration mode");
        }

        if (isConfigurationMode()) {
            finishSecurityServiceConfiguration(adminName, adminPassword, authInfoList);
        }

        // Save runtime configuration
        log.debug("Saving runtime configuration");
        saveRuntimeConfig(newServerName, newServerURL, sessionExpireTime, appConfig);

        // Grant permissions to predefined connections
        if (isConfigurationMode() && appConfig.isAnonymousAccessEnabled()) {
            grantAnonymousAccessToConnections(appConfig, adminName);
        }

        // Re-load runtime configuration
        try {
            log.debug("Reloading application configuration");
            Map<String, Object> runtimeConfigProps = readRuntimeConfigurationProperties();
            if (!runtimeConfigProps.isEmpty()) {
                parseConfiguration(runtimeConfigProps);
            }
        } catch (Exception e) {
            throw new DBException("Error parsing configuration", e);
        }

        configurationMode = CommonUtils.isEmpty(serverName);
    }

    private Map<String, Object> readRuntimeConfigurationProperties() throws DBException {
        File runtimeConfigFile = getRuntimeAppConfigFile();
        return readConfiguration(runtimeConfigFile);
    }

    protected void finishSecurityServiceConfiguration(@NotNull String adminName,
                                                      @Nullable String adminPassword,
                                                      @NotNull List<WebAuthInfo> authInfoList
    ) throws DBException {
        if (securityController instanceof CBEmbeddedSecurityController) {
            ((CBEmbeddedSecurityController) securityController).finishConfiguration(adminName, adminPassword, authInfoList);
        }
    }

    public synchronized void flushConfiguration() throws DBException {
        saveRuntimeConfig(serverName, serverURL, maxSessionIdleTime, appConfiguration);
    }


    private void grantAnonymousAccessToConnections(CBAppConfig appConfig, String adminName) {
        try {
            String anonymousRoleId = appConfig.getAnonymousUserRole();
            var securityController = getSecurityController();
            for (DBPDataSourceContainer ds : WebServiceUtils.getGlobalDataSourceRegistry().getDataSources()) {
                var datasourcePermissions = securityController.getObjectPermissions(anonymousRoleId, ds.getId(), SMObjects.DATASOURCE);
                if (CommonUtils.isEmpty(datasourcePermissions.getPermissions())) {
                    securityController.setObjectPermissions(
                        Set.of(ds.getId()),
                        SMObjects.DATASOURCE,
                        Set.of(anonymousRoleId),
                        Set.of(SMConstants.DATA_SOURCE_ACCESS_PERMISSION),
                        adminName
                    );
                }
            }
        } catch (Exception e) {
            log.error("Error granting anonymous access to connections", e);
        }
    }

    protected void saveRuntimeConfig(String newServerName, String newServerURL, long sessionExpireTime, CBAppConfig appConfig) throws DBException {
        if (newServerName == null) {
            throw new DBException("Invalid server configuration, server name cannot be empty");
        }
        Map<String, Object> configurationProperties = collectConfigurationProperties(newServerName, newServerURL, sessionExpireTime, appConfig);
        validateConfiguration(configurationProperties);
        writeRuntimeConfig(configurationProperties);
    }

    private void writeRuntimeConfig(Map<String, Object> configurationProperties) throws DBException {
        File runtimeConfigFile = getRuntimeAppConfigFile();
        if (runtimeConfigFile.exists()) {
            ContentUtils.makeFileBackup(runtimeConfigFile.toPath());
        }

        try (Writer out = new OutputStreamWriter(new FileOutputStream(runtimeConfigFile), StandardCharsets.UTF_8)) {
            Gson gson = new GsonBuilder()
                .setLenient()
                .setPrettyPrinting()
                .create();
            gson.toJson(configurationProperties, out);

        } catch (IOException e) {
            throw new DBException("Error writing runtime configuration", e);
        }
    }

    protected Map<String, Object> collectConfigurationProperties(
        String newServerName,
        String newServerURL,
        long sessionExpireTime,
        CBAppConfig appConfig
    ) {
        Map<String, Object> rootConfig = new LinkedHashMap<>();
        {
            var serverConfigProperties = new LinkedHashMap<String, Object>();
            rootConfig.put("server", serverConfigProperties);
            if (!CommonUtils.isEmpty(newServerName)) {
                serverConfigProperties.put(CBConstants.PARAM_SERVER_NAME, newServerName);
            }
            if (!CommonUtils.isEmpty(newServerURL)) {
                serverConfigProperties.put(CBConstants.PARAM_SERVER_URL, newServerURL);
            }
            if (sessionExpireTime > 0) {
                serverConfigProperties.put(CBConstants.PARAM_SESSION_EXPIRE_PERIOD, sessionExpireTime);
            }

            if (!CommonUtils.isEmpty(databaseConfiguration)) {
                serverConfigProperties.put(CBConstants.PARAM_DB_CONFIGURATION, databaseConfiguration);
            }
        }
        {
            var appConfigProperties = new LinkedHashMap<String, Object>();
            rootConfig.put("app", appConfigProperties);

            appConfigProperties.put("anonymousAccessEnabled", appConfig.isAnonymousAccessEnabled());
            appConfigProperties.put("supportsCustomConnections", appConfig.isSupportsCustomConnections());
            appConfigProperties.put("publicCredentialsSaveEnabled", appConfig.isPublicCredentialsSaveEnabled());
            appConfigProperties.put("adminCredentialsSaveEnabled", appConfig.isAdminCredentialsSaveEnabled());
            appConfigProperties.put("enableReverseProxyAuth", appConfig.isEnabledReverseProxyAuth());
            appConfigProperties.put("forwardProxy", appConfig.isEnabledForwardProxy());
            appConfigProperties.put("linkExternalCredentialsWithUser", appConfig.isLinkExternalCredentialsWithUser());
            appConfigProperties.put("redirectOnFederatedAuth", appConfig.isRedirectOnFederatedAuth());
            appConfigProperties.put(CBConstants.PARAM_RESOURCE_MANAGER_ENABLED, appConfig.isResourceManagerEnabled());

            Map<String, Object> resourceQuotas = appConfig.getResourceQuotas();
            appConfigProperties.put(CBConstants.PARAM_RESOURCE_QUOTAS, resourceQuotas);

            {
                // Save only differences in def navigator settings
                DBNBrowseSettings navSettings = appConfig.getDefaultNavigatorSettings();
                var navigatorProperties = new LinkedHashMap<String, Object>();
                appConfigProperties.put("defaultNavigatorSettings", navigatorProperties);

                if (navSettings.isShowSystemObjects() != CBAppConfig.DEFAULT_VIEW_SETTINGS.isShowSystemObjects()) {
                    navigatorProperties.put("showSystemObjects", navSettings.isShowSystemObjects());
                }
                if (navSettings.isShowUtilityObjects() != CBAppConfig.DEFAULT_VIEW_SETTINGS.isShowUtilityObjects()) {
                    navigatorProperties.put("showUtilityObjects", navSettings.isShowUtilityObjects());
                }
                if (navSettings.isShowOnlyEntities() != CBAppConfig.DEFAULT_VIEW_SETTINGS.isShowOnlyEntities()) {
                    navigatorProperties.put("showOnlyEntities", navSettings.isShowOnlyEntities());
                }
                if (navSettings.isMergeEntities() != CBAppConfig.DEFAULT_VIEW_SETTINGS.isMergeEntities()) {
                    navigatorProperties.put("mergeEntities", navSettings.isMergeEntities());
                }
                if (navSettings.isHideFolders() != CBAppConfig.DEFAULT_VIEW_SETTINGS.isHideFolders()) {
                    navigatorProperties.put("hideFolders", navSettings.isHideFolders());
                }
                if (navSettings.isHideSchemas() != CBAppConfig.DEFAULT_VIEW_SETTINGS.isHideSchemas()) {
                    navigatorProperties.put("hideSchemas", navSettings.isHideSchemas());
                }
                if (navSettings.isHideVirtualModel() != CBAppConfig.DEFAULT_VIEW_SETTINGS.isHideVirtualModel()) {
                    navigatorProperties.put("hideVirtualModel", navSettings.isHideVirtualModel());
                }
            }
            if (appConfig.getEnabledFeatures() != null) {
                appConfigProperties.put("enabledFeatures", Arrays.asList(appConfig.getEnabledFeatures()));
            }
            if (appConfig.getEnabledAuthProviders() != null) {
                appConfigProperties.put("enabledAuthProviders", Arrays.asList(appConfig.getEnabledAuthProviders()));
            }
            if (appConfig.getEnabledDrivers() != null) {
                appConfigProperties.put("enabledDrivers", Arrays.asList(appConfig.getEnabledDrivers()));
            }
            if (appConfig.getDisabledDrivers() != null) {
                appConfigProperties.put("disabledDrivers", Arrays.asList(appConfig.getDisabledDrivers()));
            }

            if (!CommonUtils.isEmpty(appConfig.getPlugins())) {
                appConfigProperties.put("plugins", appConfig.getPlugins());
            }
            if (!CommonUtils.isEmpty(appConfig.getAuthCustomConfigurations())) {
                appConfigProperties.put("authConfigurations", appConfig.getAuthCustomConfigurations());
            }
        }
        return rootConfig;
    }

    ////////////////////////////////////////////////////////////////////////
    // License management

    public boolean isLicenseRequired() {
        return false;
    }

    public boolean isLicenseValid() {
        return false;
    }

    /**
     *
     */
    public String getStaticContent() {
        return staticContent;
    }

    ////////////////////////////////////////////////////////////////////////
    // Configuration utils

    private void patchConfigurationWithProperties(Map<String, Object> configProps) {
        IVariableResolver varResolver = new SystemVariablesResolver() {
            @Override
            public String get(String name) {
                String propValue = externalProperties.get(name);
                if (propValue != null) {
                    return propValue;
                }
                return super.get(name);
            }
        };
        patchConfigurationWithProperties(configProps, varResolver);
    }

}<|MERGE_RESOLUTION|>--- conflicted
+++ resolved
@@ -582,10 +582,6 @@
         patchConfigurationWithProperties(productConfiguration);
     }
 
-<<<<<<< HEAD
-    protected void validateConfiguration(Map<String, Object> appConfig) throws DBException {
-
-=======
     @NotNull
     protected String initHomeFolder() {
         String homeFolder = System.getenv(CBConstants.ENV_CB_HOME);
@@ -597,7 +593,10 @@
         }
         homeDirectory = new File(homeFolder);
         return homeFolder;
->>>>>>> 35443bf3
+    }
+
+    protected void validateConfiguration(Map<String, Object> appConfig) throws DBException {
+
     }
 
     protected void readProductConfiguration(Map<String, Object> serverConfig, Gson gson, String homeFolder) throws DBException {
