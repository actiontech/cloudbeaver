/*
 * DBeaver - Universal Database Manager
 * Copyright (C) 2010-2022 DBeaver Corp and others
 *
 * Licensed under the Apache License, Version 2.0 (the "License");
 * you may not use this file except in compliance with the License.
 * You may obtain a copy of the License at
 *
 *     http://www.apache.org/licenses/LICENSE-2.0
 *
 * Unless required by applicable law or agreed to in writing, software
 * distributed under the License is distributed on an "AS IS" BASIS,
 * WITHOUT WARRANTIES OR CONDITIONS OF ANY KIND, either express or implied.
 * See the License for the specific language governing permissions and
 * limitations under the License.
 */
package io.cloudbeaver.server;

import com.google.gson.Gson;
import com.google.gson.GsonBuilder;
import com.google.gson.InstanceCreator;
import io.cloudbeaver.WebServiceUtils;
import io.cloudbeaver.auth.NoAuthCredentialsProvider;
import io.cloudbeaver.model.app.BaseWebApplication;
import io.cloudbeaver.model.app.WebAuthApplication;
import io.cloudbeaver.model.app.WebAuthConfiguration;
import io.cloudbeaver.model.session.WebAuthInfo;
import io.cloudbeaver.registry.WebDriverRegistry;
import io.cloudbeaver.registry.WebServiceRegistry;
import io.cloudbeaver.server.jetty.CBJettyServer;
import io.cloudbeaver.service.DBWServiceInitializer;
import io.cloudbeaver.service.security.CBEmbeddedSecurityController;
import io.cloudbeaver.service.security.EmbeddedSecurityControllerFactory;
import io.cloudbeaver.service.session.WebSessionManager;
import io.cloudbeaver.utils.WebAppUtils;
import org.eclipse.core.runtime.Platform;
import org.eclipse.osgi.service.datalocation.Location;
import org.jkiss.code.NotNull;
import org.jkiss.code.Nullable;
import org.jkiss.dbeaver.DBException;
import org.jkiss.dbeaver.Log;
import org.jkiss.dbeaver.ModelPreferences;
import org.jkiss.dbeaver.model.DBPDataSourceContainer;
import org.jkiss.dbeaver.model.app.DBPApplication;
import org.jkiss.dbeaver.model.auth.SMCredentialsProvider;
import org.jkiss.dbeaver.model.data.json.JSONUtils;
import org.jkiss.dbeaver.model.navigator.DBNBrowseSettings;
import org.jkiss.dbeaver.model.runtime.DBRProgressMonitor;
import org.jkiss.dbeaver.model.security.*;
import org.jkiss.dbeaver.registry.BaseApplicationImpl;
import org.jkiss.dbeaver.registry.DataSourceNavigatorSettings;
import org.jkiss.dbeaver.runtime.DBWorkbench;
import org.jkiss.dbeaver.runtime.IVariableResolver;
import org.jkiss.dbeaver.utils.ContentUtils;
import org.jkiss.dbeaver.utils.GeneralUtils;
import org.jkiss.dbeaver.utils.PrefUtils;
import org.jkiss.dbeaver.utils.SystemVariablesResolver;
import org.jkiss.utils.CommonUtils;
import org.jkiss.utils.StandardConstants;

import java.io.*;
import java.net.InetAddress;
import java.net.NetworkInterface;
import java.net.URL;
import java.net.UnknownHostException;
import java.nio.charset.StandardCharsets;
import java.nio.file.Files;
import java.nio.file.Path;
import java.security.Permission;
import java.security.Policy;
import java.security.ProtectionDomain;
import java.util.*;
import java.util.stream.Collectors;
import java.util.stream.Stream;

/**
 * This class controls all aspects of the application's execution
 */
public class CBApplication extends BaseWebApplication implements WebAuthApplication {

    private static final Log log = Log.getLog(CBApplication.class);

    private static final boolean RECONFIGURATION_ALLOWED = true;

    static {
        Log.setDefaultDebugStream(System.out);
    }

    private String staticContent = "";

    public static CBApplication getInstance() {
        return (CBApplication) BaseApplicationImpl.getInstance();
    }

    private String serverURL;
    private int serverPort = CBConstants.DEFAULT_SERVER_PORT;
    private String serverHost = null;
    private String serverName = null;
    private String contentRoot = CBConstants.DEFAULT_CONTENT_ROOT;
    private String rootURI = CBConstants.DEFAULT_ROOT_URI;
    private String servicesURI = CBConstants.DEFAULT_SERVICES_URI;

    private String workspaceLocation = CBConstants.DEFAULT_WORKSPACE_LOCATION;
    private String driversLocation = CBConstants.DEFAULT_DRIVERS_LOCATION;
    private File homeDirectory;

    // Configurations
    protected final Map<String, Object> productConfiguration = new HashMap<>();
    protected final Map<String, Object> databaseConfiguration = new HashMap<>();
    private final CBAppConfig appConfiguration = new CBAppConfig();
    private Map<String, String> externalProperties = new LinkedHashMap<>();

    // Persistence
    private SMAdminController securityController;

    private long maxSessionIdleTime = CBConstants.MAX_SESSION_IDLE_TIME;

    private boolean develMode = false;
    private boolean configurationMode = false;
    private boolean enableSecurityManager = false;
    private String localHostAddress;
    private final List<InetAddress> localInetAddresses = new ArrayList<>();

    private WebSessionManager sessionManager;

    public CBApplication() {
    }

    public String getServerURL() {
        return serverURL;
    }

    // Port this server listens on. If set the 0 a random port is assigned which may be obtained with getLocalPort()
    @Override
    public int getServerPort() {
        return serverPort;
    }

    // The network interface this connector binds to as an IP address or a hostname.  If null or 0.0.0.0, then bind to all interfaces.
    public String getServerHost() {
        return serverHost;
    }

    public String getServerName() {
        return serverName;
    }

    public String getContentRoot() {
        return contentRoot;
    }

    public String getRootURI() {
        return rootURI;
    }

    public String getServicesURI() {
        return servicesURI;
    }

    public String getDriversLocation() {
        return driversLocation;
    }

    public Path getHomeDirectory() {
        return homeDirectory.toPath();
    }

    @Override
    public boolean isMultiNode() {
        return false;
    }

    public long getMaxSessionIdleTime() {
        return maxSessionIdleTime;
    }

    public CBAppConfig getAppConfiguration() {
        return appConfiguration;
    }

    @Override
    public WebAuthConfiguration getAuthConfiguration() {
        return appConfiguration;
    }

    @Override
    public String getAuthServiceURL() {
        return Stream.of(getServerURL(), getRootURI(), getServicesURI())
            .map(WebAppUtils::removeSideSlashes)
            .filter(CommonUtils::isNotEmpty)
            .collect(Collectors.joining("/"));
    }

    public Map<String, Object> getProductConfiguration() {
        return productConfiguration;
    }

    public SMAdminController getSecurityController() {
        return securityController;
    }

    @Override
    public SMController getSecurityController(@NotNull SMCredentialsProvider credentialsProvider) throws DBException {
        return new EmbeddedSecurityControllerFactory().createSecurityService(
            this,
            databaseConfiguration,
            credentialsProvider
        );
    }

    @Override
    public SMAdminController getAdminSecurityController(@NotNull SMCredentialsProvider credentialsProvider) throws DBException {
        return new EmbeddedSecurityControllerFactory().createSecurityService(
            this,
            databaseConfiguration,
            credentialsProvider
        );
    }

    @Override
    public boolean isHeadlessMode() {
        return true;
    }

    @Override
    public boolean isMultiuser() {
        return true;
    }

    @Override
    protected void startServer() {
        CBPlatform.setApplication(this);

        Path configPath = null;
        try {
            configPath = loadServerConfiguration();
            if (configPath == null) {
                return;
            }
        } catch (DBException e) {
            log.error(e);
            return;
        }

        configurationMode = CommonUtils.isEmpty(serverName);

        // Determine address for local host
        localHostAddress = System.getenv(CBConstants.VAR_CB_LOCAL_HOST_ADDR);
        if (CommonUtils.isEmpty(localHostAddress)) {
            localHostAddress = System.getProperty(CBConstants.VAR_CB_LOCAL_HOST_ADDR);
        }
        if (CommonUtils.isEmpty(localHostAddress) || "127.0.0.1".equals(localHostAddress) || "::0".equals(localHostAddress)) {
            localHostAddress = "localhost";
        }

        final Runtime runtime = Runtime.getRuntime();

        Location instanceLoc = Platform.getInstanceLocation();
        try {
            if (!instanceLoc.isSet()) {
                URL wsLocationURL = new URL(
                    "file",  //$NON-NLS-1$
                    null,
                    workspaceLocation);
                instanceLoc.set(wsLocationURL, true);
            }
        } catch (Exception e) {
            log.error("Error setting workspace location to " + workspaceLocation, e);
            return;
        }

        log.debug(GeneralUtils.getProductName() + " " + GeneralUtils.getProductVersion() + " is starting"); //$NON-NLS-1$
        log.debug("\tOS: " + System.getProperty(StandardConstants.ENV_OS_NAME) + " " + System.getProperty(StandardConstants.ENV_OS_VERSION) + " (" + System.getProperty(StandardConstants.ENV_OS_ARCH) + ")");
        log.debug("\tJava version: " + System.getProperty(StandardConstants.ENV_JAVA_VERSION) + " by " + System.getProperty(StandardConstants.ENV_JAVA_VENDOR) + " (" + System.getProperty(StandardConstants.ENV_JAVA_ARCH) + "bit)");
        log.debug("\tInstall path: '" + SystemVariablesResolver.getInstallPath() + "'"); //$NON-NLS-1$ //$NON-NLS-2$
        log.debug("\tGlobal workspace: '" + instanceLoc.getURL() + "'"); //$NON-NLS-1$ //$NON-NLS-2$
        log.debug("\tMemory available " + (runtime.totalMemory() / (1024 * 1024)) + "Mb/" + (runtime.maxMemory() / (1024 * 1024)) + "Mb");

        DBPApplication application = DBWorkbench.getPlatform().getApplication();

        log.debug("\tContent root: " + new File(contentRoot).getAbsolutePath());
        log.debug("\tDrivers storage: " + new File(driversLocation).getAbsolutePath());
        //log.debug("\tDrivers root: " + driversLocation);
        //log.debug("\tProduct details: " + application.getInfoDetails());
        log.debug("\tListen port: " + serverPort + (CommonUtils.isEmpty(serverHost) ? " on all interfaces" : " on " + serverHost));
        log.debug("\tBase URI: " + servicesURI);
        if (develMode) {
            log.debug("\tDevelopment mode");
        } else {
            log.debug("\tProduction mode");
        }
        if (configurationMode) {
            log.debug("\tServer is in configuration mode!");
        }
        {
            determineLocalAddresses();
            log.debug("\tLocal host addresses:");
            for (InetAddress ia : localInetAddresses) {
                log.debug("\t\t" + ia.getHostAddress() + " (" + ia.getCanonicalHostName() + ")");
            }
        }
        {
            // Perform services initialization
            for (DBWServiceInitializer wsi : WebServiceRegistry.getInstance().getWebServices(DBWServiceInitializer.class)) {
                try {
                    wsi.initializeService(this);
                } catch (Exception e) {
                    log.warn("Error initializing web service " + wsi.getClass().getName(), e);
                }
            }

        }

        try {
            initializeServer();
        } catch (DBException e) {
            log.error("Error initializing server", e);
            return;
        }

        {
            try {
                initializeSecurityController();
            } catch (Exception e) {
                log.error("Error initializing database", e);
                return;
            }
        }

        if (configurationMode) {
            // Try to configure automatically
            performAutoConfiguration(configPath.toFile().getParentFile());
        }

        if (enableSecurityManager) {
            Policy.setPolicy(new Policy() {
                @Override
                public boolean implies(ProtectionDomain domain, Permission permission) {
                    return true;
                }
            });
            System.setSecurityManager(new SecurityManager());
        }

        runWebServer();

        log.debug("Shutdown");

        return;
    }

    /**
     * Configures server automatically.
     * Called on startup
     *
     * @param configPath
     */
    protected void performAutoConfiguration(File configPath) {
        String autoServerName = System.getenv(CBConstants.VAR_AUTO_CB_SERVER_NAME);
        String autoServerURL = System.getenv(CBConstants.VAR_AUTO_CB_SERVER_URL);
        String autoAdminName = System.getenv(CBConstants.VAR_AUTO_CB_ADMIN_NAME);
        String autoAdminPassword = System.getenv(CBConstants.VAR_AUTO_CB_ADMIN_PASSWORD);

        if (CommonUtils.isEmpty(autoServerName) || CommonUtils.isEmpty(autoAdminName) || CommonUtils.isEmpty(autoAdminPassword)) {
            // Try to load from auto config file
            if (configPath.exists()) {
                File autoConfigFile = new File(configPath, CBConstants.AUTO_CONFIG_FILE_NAME);
                if (autoConfigFile.exists()) {
                    Properties autoProps = new Properties();
                    try (InputStream is = new FileInputStream(autoConfigFile)) {
                        autoProps.load(is);

                        autoServerName = autoProps.getProperty(CBConstants.VAR_AUTO_CB_SERVER_NAME);
                        autoServerURL = autoProps.getProperty(CBConstants.VAR_AUTO_CB_SERVER_URL);
                        autoAdminName = autoProps.getProperty(CBConstants.VAR_AUTO_CB_ADMIN_NAME);
                        autoAdminPassword = autoProps.getProperty(CBConstants.VAR_AUTO_CB_ADMIN_PASSWORD);
                    } catch (IOException e) {
                        log.error("Error loading auto configuration file '" + autoConfigFile.getAbsolutePath() + "'", e);
                    }
                }
            }
        }

        if (CommonUtils.isEmpty(autoServerName) || CommonUtils.isEmpty(autoAdminName) || CommonUtils.isEmpty(autoAdminPassword)) {
            log.info("No auto configuration was found. Server must be configured manually");
            return;
        }
        try {
            finishConfiguration(
                autoServerName,
                autoServerURL,
                autoAdminName,
                autoAdminPassword,
                Collections.emptyList(),
                maxSessionIdleTime,
                getAppConfiguration());
        } catch (Exception e) {
            log.error("Error loading server auto configuration", e);
        }
    }

    protected void initializeServer() throws DBException {

    }

    private void determineLocalAddresses() {
        try {
//            InetAddress localHost = InetAddress.getLocalHost();
//            InetAddress[] allMyIps = InetAddress.getAllByName(localHost.getCanonicalHostName());
//            for (InetAddress addr : allMyIps) {
//                System.out.println("Local addr: " + addr);
//            }
            try {
                InetAddress dockerAddress = InetAddress.getByName(CBConstants.VAR_HOST_DOCKER_INTERNAL);
                localInetAddresses.add(dockerAddress);
                log.debug("\tRun in Docker container (" + dockerAddress + ")?");
            } catch (UnknownHostException e) {
                // Ignore - not a docker env
            }

            boolean hasLoopbackAddress = false;
            for (Enumeration<NetworkInterface> en = NetworkInterface.getNetworkInterfaces(); en.hasMoreElements(); ) {
                NetworkInterface intf = en.nextElement();
                for (Enumeration<InetAddress> enumIpAddr = intf.getInetAddresses(); enumIpAddr.hasMoreElements(); ) {
                    InetAddress localInetAddress = enumIpAddr.nextElement();
                    boolean loopbackAddress = localInetAddress.isLoopbackAddress();
                    if (loopbackAddress ? !hasLoopbackAddress : !localInetAddress.isLinkLocalAddress()) {
                        if (loopbackAddress) {
                            hasLoopbackAddress = true;
                        }
                        localInetAddresses.add(localInetAddress);
                    }
                }
            }
        } catch (Exception e) {
            log.error(e);
        }

    }

    @NotNull
    private File getRuntimeAppConfigFile() {
       return getDataDirectory(true).resolve(CBConstants.RUNTIME_APP_CONFIG_FILE_NAME).toFile();
    }

    @NotNull
    private Path getRuntimeProductConfigFilePath() {
        return getDataDirectory(false).resolve(CBConstants.RUNTIME_PRODUCT_CONFIG_FILE_NAME);
    }

    @NotNull
    public Path getDataDirectory(boolean create) {
        File dataDir = new File(workspaceLocation, CBConstants.RUNTIME_DATA_DIR_NAME);
        if (create && !dataDir.exists()) {
            if (!dataDir.mkdirs()) {
                log.error("Can't create data directory '" + dataDir.getAbsolutePath() + "'");
            }
        }
        return dataDir.toPath();
    }

    @Override
    public Path getWorkspaceDirectory() {
        return Path.of(workspaceLocation);
    }

    private void initializeSecurityController() throws DBException {
        securityController = createGlobalSecurityController();
    }

    protected SMAdminController createGlobalSecurityController() throws DBException {
        return new EmbeddedSecurityControllerFactory().createSecurityService(this, databaseConfiguration, new NoAuthCredentialsProvider());
    }

    @Nullable
    @Override
    protected Path loadServerConfiguration() throws DBException {
        Path path = super.loadServerConfiguration();

        File runtimeConfigFile = getRuntimeAppConfigFile();
        if (runtimeConfigFile.exists()) {
            log.debug("Runtime configuration [" + runtimeConfigFile.getAbsolutePath() + "]");
            parseConfiguration(runtimeConfigFile);
        }

        return path;
    }

    @Override
    protected void loadConfiguration(String configPath) throws DBException {
        log.debug("Using configuration [" + configPath + "]");

        File configFile = new File(configPath);
        if (!configFile.exists()) {
            log.error("Configuration file " + configFile.getAbsolutePath() + " doesn't exist. Use defaults.");
        } else {
            parseConfiguration(configFile);
        }
        // Set default preferences
        PrefUtils.setDefaultPreferenceValue(ModelPreferences.getPreferences(), ModelPreferences.UI_DRIVERS_HOME, getDriversLocation());
    }

    private void parseConfiguration(File configFile) throws DBException {
        Map<String, Object> configProps = readConfiguration(configFile);
        parseConfiguration(configProps);
    }

    protected void parseConfiguration(Map<String, Object> configProps) throws DBException {
        String homeFolder = initHomeFolder();

        CBAppConfig prevConfig = new CBAppConfig(appConfiguration);
        Gson gson = getGson();
        try {
            Map<String, Object> serverConfig = JSONUtils.getObject(configProps, "server");
            serverPort = JSONUtils.getInteger(serverConfig, CBConstants.PARAM_SERVER_PORT, serverPort);
            serverHost = JSONUtils.getString(serverConfig, CBConstants.PARAM_SERVER_HOST, serverHost);
            if (serverConfig.containsKey(CBConstants.PARAM_SERVER_URL)) {
                serverURL = JSONUtils.getString(serverConfig, CBConstants.PARAM_SERVER_URL, serverURL);
            } else if (serverURL == null) {
                String hostName = serverHost;
                if (CommonUtils.isEmpty(hostName)) {
                    hostName = InetAddress.getLocalHost().getHostName();
                }
                serverURL = "http://" + hostName + ":" + serverPort;
            }

            serverName = JSONUtils.getString(serverConfig, CBConstants.PARAM_SERVER_NAME, serverName);
            contentRoot = WebAppUtils.getRelativePath(
                JSONUtils.getString(serverConfig, CBConstants.PARAM_CONTENT_ROOT, contentRoot), homeFolder);
            rootURI = JSONUtils.getString(serverConfig, CBConstants.PARAM_ROOT_URI, rootURI);
            servicesURI = JSONUtils.getString(serverConfig, CBConstants.PARAM_SERVICES_URI, servicesURI);
            driversLocation = WebAppUtils.getRelativePath(
                JSONUtils.getString(serverConfig, CBConstants.PARAM_DRIVERS_LOCATION, driversLocation), homeFolder);
            workspaceLocation = WebAppUtils.getRelativePath(
                JSONUtils.getString(serverConfig, CBConstants.PARAM_WORKSPACE_LOCATION, workspaceLocation), homeFolder);

            maxSessionIdleTime = JSONUtils.getLong(serverConfig, CBConstants.PARAM_SESSION_EXPIRE_PERIOD, maxSessionIdleTime);

            develMode = JSONUtils.getBoolean(serverConfig, CBConstants.PARAM_DEVEL_MODE, develMode);
            enableSecurityManager = JSONUtils.getBoolean(serverConfig, CBConstants.PARAM_SECURITY_MANAGER, enableSecurityManager);

            // App config
            Map<String, Object> appConfig = JSONUtils.getObject(configProps, "app");
            validateConfiguration(appConfig);
            gson.fromJson(gson.toJsonTree(appConfig), CBAppConfig.class);

            databaseConfiguration.putAll(JSONUtils.getObject(serverConfig, CBConstants.PARAM_DB_CONFIGURATION));

            readProductConfiguration(serverConfig, gson, homeFolder);

            String staticContentsFile = JSONUtils.getString(serverConfig, CBConstants.PARAM_STATIC_CONTENT);
            if (!CommonUtils.isEmpty(staticContentsFile)) {
                try {
                    staticContent = Files.readString(Path.of(staticContentsFile));
                } catch (IOException e) {
                    log.error("Error reading static contents from " + staticContentsFile, e);
                }
            }
            parseAdditionalConfiguration(configProps);
        } catch (IOException | DBException e) {
            throw new DBException("Error parsing server configuration", e);
        }

        // Backward compatibility: load configs map
        appConfiguration.loadLegacyCustomConfigs();

        // Merge new config with old one
        mergeOldConfiguration(prevConfig);

        patchConfigurationWithProperties(productConfiguration);
    }

    protected void mergeOldConfiguration(CBAppConfig prevConfig) {
        Map<String, Object> mergedPlugins = Stream.concat(
                prevConfig.getPlugins().entrySet().stream(),
                appConfiguration.getPlugins().entrySet().stream()
            )
            .collect(Collectors.toMap(Map.Entry::getKey, Map.Entry::getValue, (o, o2) -> o2));
        appConfiguration.setPlugins(mergedPlugins);

        Set<SMAuthProviderCustomConfiguration> mergedAuthProviders = Stream.concat(
                prevConfig.getAuthCustomConfigurations().stream(),
                appConfiguration.getAuthCustomConfigurations().stream()
            )
            .collect(Collectors.toCollection(LinkedHashSet::new));
        appConfiguration.setAuthProvidersConfigurations(mergedAuthProviders);
    }

    @NotNull
    protected String initHomeFolder() {
        String homeFolder = System.getenv(CBConstants.ENV_CB_HOME);
        if (CommonUtils.isEmpty(homeFolder)) {
            homeFolder = System.getProperty("user.dir");
        }
        if (CommonUtils.isEmpty(homeFolder)) {
            homeFolder = ".";
        }
        homeDirectory = new File(homeFolder);
        return homeFolder;
    }

    protected void validateConfiguration(Map<String, Object> appConfig) throws DBException {

    }

    protected void readProductConfiguration(Map<String, Object> serverConfig, Gson gson, String homeFolder) throws DBException {
        String productConfigPath = WebAppUtils.getRelativePath(
            JSONUtils.getString(
                serverConfig,
                CBConstants.PARAM_PRODUCT_CONFIGURATION,
                CBConstants.DEFAULT_PRODUCT_CONFIGURATION
            ),
            homeFolder
        );

        if (!CommonUtils.isEmpty(productConfigPath)) {
            File productConfigFile = new File(productConfigPath);
            if (!productConfigFile.exists()) {
                log.error("Product configuration file not found (" + productConfigFile.getAbsolutePath() + "'");
            } else {
                log.debug("Load product configuration from '" + productConfigFile.getAbsolutePath() + "'");
                try (Reader reader = new InputStreamReader(new FileInputStream(productConfigFile), StandardCharsets.UTF_8)) {
                    productConfiguration.putAll(JSONUtils.parseMap(gson, reader));
                } catch (Exception e) {
                    throw new DBException("Error reading product configuration", e);
                }
            }
        }

        // Add product config from runtime
        File rtConfig = getRuntimeProductConfigFilePath().toFile();
        if (rtConfig.exists()) {
            log.debug("Load product runtime configuration from '" + rtConfig.getAbsolutePath() + "'");
            try (Reader reader = new InputStreamReader(new FileInputStream(rtConfig), StandardCharsets.UTF_8)) {
                productConfiguration.putAll(JSONUtils.parseMap(gson, reader));
            } catch (Exception e) {
                throw new DBException("Error reading product runtime configuration", e);
            }
        }
    }

    protected Map<String, Object> readConfiguration(File configFile) throws DBException {
        Map<String, Object> configProps = new LinkedHashMap<>();
        if (configFile.exists()) {
            log.debug("Read configuration [" + configFile.getAbsolutePath() + "]");
            try (Reader reader = new InputStreamReader(new FileInputStream(configFile), StandardCharsets.UTF_8)) {
                configProps.putAll(JSONUtils.parseMap(getGson(), reader));
                patchConfigurationWithProperties(configProps); // patch original properties

            } catch (IOException e) {
                throw new DBException("Error parsing server configuration", e);
            }
        }

        readAdditionalConfiguration(configProps);
        if (configProps.isEmpty()) {
            return Map.of();
        }

        Map<String, Object> serverConfig = getServerConfigProps(configProps);
        String externalPropertiesFile = JSONUtils.getString(serverConfig, CBConstants.PARAM_EXTERNAL_PROPERTIES);
        if (!CommonUtils.isEmpty(externalPropertiesFile)) {
            Properties props = new Properties();
            try (InputStream is = Files.newInputStream(Path.of(externalPropertiesFile))) {
                props.load(is);
            } catch (IOException e) {
                log.error("Error loading external properties from " + externalPropertiesFile, e);
            }
            for (String propName : props.stringPropertyNames()) {
                this.externalProperties.put(propName, props.getProperty(propName));
            }
        }

        patchConfigurationWithProperties(configProps); // patch again because properties can be changed
        return configProps;
    }

    private Gson getGson() {
        // Stupid way to populate existing objects but ok google (https://github.com/google/gson/issues/431)
        InstanceCreator<CBAppConfig> appConfigCreator = type -> appConfiguration;
        InstanceCreator<DataSourceNavigatorSettings> navSettingsCreator = type -> (DataSourceNavigatorSettings) appConfiguration.getDefaultNavigatorSettings();

        return new GsonBuilder()
            .setLenient()
            .registerTypeAdapter(CBAppConfig.class, appConfigCreator)
            .registerTypeAdapter(DataSourceNavigatorSettings.class, navSettingsCreator)
            .create();
    }

    protected void readAdditionalConfiguration(Map<String, Object> rootConfig) throws DBException {

    }

    protected void parseAdditionalConfiguration(Map<String, Object> serverConfig) throws DBException {

    }

    private void runWebServer() {
        log.debug("Starting Jetty server (" + serverPort + " on " + (CommonUtils.isEmpty(serverHost) ? "all interfaces" : serverHost) + ") ");
        new CBJettyServer().runServer();
    }


    @Override
    public void stop() {
        shutdown();
    }

    protected void shutdown() {
        try {
            if (securityController instanceof CBEmbeddedSecurityController) {
                ((CBEmbeddedSecurityController) securityController).shutdown();
            }
        } catch (Exception e) {
            log.error(e);
        }
        log.debug("Cloudbeaver Server is stopping"); //$NON-NLS-1$
    }

    @Override
    public String getInfoDetails(DBRProgressMonitor monitor) {
        return "";
    }

    @Override
    public String getDefaultProjectName() {
        return "GlobalConfiguration";
    }

    public boolean isDevelMode() {
        return develMode;
    }

    public boolean isConfigurationMode() {
        return configurationMode;
    }

    public String getLocalHostAddress() {
        return localHostAddress;
    }

    public boolean isLocalInetAddress(String hostName) {
        for (InetAddress addr : localInetAddresses) {
            if (addr.getHostAddress().equals(hostName)) {
                return true;
            }
        }
        return false;
    }

    public List<InetAddress> getLocalInetAddresses() {
        return localInetAddresses;
    }

    public synchronized void finishConfiguration(
        @NotNull String newServerName,
        @NotNull String newServerURL,
        @NotNull String adminName,
        @Nullable String adminPassword,
        @NotNull List<WebAuthInfo> authInfoList,
        long sessionExpireTime,
        @NotNull CBAppConfig appConfig) throws DBException {
        if (!RECONFIGURATION_ALLOWED && !isConfigurationMode()) {
            throw new DBException("Application must be in configuration mode");
        }

        if (isConfigurationMode()) {
            finishSecurityServiceConfiguration(adminName, adminPassword, authInfoList);
        }

        // Save runtime configuration
        log.debug("Saving runtime configuration");
        saveRuntimeConfig(newServerName, newServerURL, sessionExpireTime, appConfig);

        // Grant permissions to predefined connections
        if (isConfigurationMode() && appConfig.isAnonymousAccessEnabled()) {
            grantAnonymousAccessToConnections(appConfig, adminName);
        }

        // Re-load runtime configuration
        try {
            log.debug("Reloading application configuration");
            Map<String, Object> runtimeConfigProps = readRuntimeConfigurationProperties();
            if (!runtimeConfigProps.isEmpty()) {
                parseConfiguration(runtimeConfigProps);
            }
        } catch (Exception e) {
            throw new DBException("Error parsing configuration", e);
        }

        configurationMode = CommonUtils.isEmpty(serverName);
    }

    protected Map<String, Object> readRuntimeConfigurationProperties() throws DBException {
        File runtimeConfigFile = getRuntimeAppConfigFile();
        return readConfiguration(runtimeConfigFile);
    }

    protected void finishSecurityServiceConfiguration(@NotNull String adminName,
                                                      @Nullable String adminPassword,
                                                      @NotNull List<WebAuthInfo> authInfoList
    ) throws DBException {
        if (securityController instanceof CBEmbeddedSecurityController) {
            ((CBEmbeddedSecurityController) securityController).finishConfiguration(adminName, adminPassword, authInfoList);
        }
    }

    public synchronized void flushConfiguration() throws DBException {
        saveRuntimeConfig(serverName, serverURL, maxSessionIdleTime, appConfiguration);
    }


    private void grantAnonymousAccessToConnections(CBAppConfig appConfig, String adminName) {
        try {
            String anonymousRoleId = appConfig.getAnonymousUserRole();
            var securityController = getSecurityController();
            for (DBPDataSourceContainer ds : WebServiceUtils.getGlobalDataSourceRegistry().getDataSources()) {
                var datasourcePermissions = securityController.getObjectPermissions(anonymousRoleId, ds.getId(), SMObjects.DATASOURCE);
                if (CommonUtils.isEmpty(datasourcePermissions.getPermissions())) {
                    securityController.setObjectPermissions(
                        Set.of(ds.getId()),
                        SMObjects.DATASOURCE,
                        Set.of(anonymousRoleId),
                        Set.of(SMConstants.DATA_SOURCE_ACCESS_PERMISSION),
                        adminName
                    );
                }
            }
        } catch (Exception e) {
            log.error("Error granting anonymous access to connections", e);
        }
    }

    protected void saveRuntimeConfig(String newServerName, String newServerURL, long sessionExpireTime, CBAppConfig appConfig) throws DBException {
        if (newServerName == null) {
            throw new DBException("Invalid server configuration, server name cannot be empty");
        }
        Map<String, Object> configurationProperties = collectConfigurationProperties(newServerName, newServerURL, sessionExpireTime, appConfig);
        validateConfiguration(configurationProperties);
        writeRuntimeConfig(configurationProperties);
    }

    private void writeRuntimeConfig(Map<String, Object> configurationProperties) throws DBException {
        File runtimeConfigFile = getRuntimeAppConfigFile();
        if (runtimeConfigFile.exists()) {
            ContentUtils.makeFileBackup(runtimeConfigFile.toPath());
        }

        try (Writer out = new OutputStreamWriter(new FileOutputStream(runtimeConfigFile), StandardCharsets.UTF_8)) {
            Gson gson = new GsonBuilder()
                .setLenient()
                .setPrettyPrinting()
                .create();
            gson.toJson(configurationProperties, out);

        } catch (IOException e) {
            throw new DBException("Error writing runtime configuration", e);
        }
    }

    protected Map<String, Object> collectConfigurationProperties(
        String newServerName,
        String newServerURL,
        long sessionExpireTime,
        CBAppConfig appConfig
    ) {
        Map<String, Object> rootConfig = new LinkedHashMap<>();
        {
            var serverConfigProperties = new LinkedHashMap<String, Object>();
            rootConfig.put("server", serverConfigProperties);
            if (!CommonUtils.isEmpty(newServerName)) {
                serverConfigProperties.put(CBConstants.PARAM_SERVER_NAME, newServerName);
            }
            if (!CommonUtils.isEmpty(newServerURL)) {
                serverConfigProperties.put(CBConstants.PARAM_SERVER_URL, newServerURL);
            }
            if (sessionExpireTime > 0) {
                serverConfigProperties.put(CBConstants.PARAM_SESSION_EXPIRE_PERIOD, sessionExpireTime);
            }

            if (!CommonUtils.isEmpty(databaseConfiguration)) {
                serverConfigProperties.put(CBConstants.PARAM_DB_CONFIGURATION, databaseConfiguration);
            }
        }
        {
            var appConfigProperties = new LinkedHashMap<String, Object>();
            rootConfig.put("app", appConfigProperties);

            appConfigProperties.put("anonymousAccessEnabled", appConfig.isAnonymousAccessEnabled());
            appConfigProperties.put("supportsCustomConnections", appConfig.isSupportsCustomConnections());
            appConfigProperties.put("publicCredentialsSaveEnabled", appConfig.isPublicCredentialsSaveEnabled());
            appConfigProperties.put("adminCredentialsSaveEnabled", appConfig.isAdminCredentialsSaveEnabled());
            appConfigProperties.put("enableReverseProxyAuth", appConfig.isEnabledReverseProxyAuth());
            appConfigProperties.put("forwardProxy", appConfig.isEnabledForwardProxy());
            appConfigProperties.put("linkExternalCredentialsWithUser", appConfig.isLinkExternalCredentialsWithUser());
            appConfigProperties.put("redirectOnFederatedAuth", appConfig.isRedirectOnFederatedAuth());
            appConfigProperties.put(CBConstants.PARAM_RESOURCE_MANAGER_ENABLED, appConfig.isResourceManagerEnabled());

            Map<String, Object> resourceQuotas = appConfig.getResourceQuotas();
            appConfigProperties.put(CBConstants.PARAM_RESOURCE_QUOTAS, resourceQuotas);

            {
                // Save only differences in def navigator settings
                DBNBrowseSettings navSettings = appConfig.getDefaultNavigatorSettings();
                var navigatorProperties = new LinkedHashMap<String, Object>();
                appConfigProperties.put("defaultNavigatorSettings", navigatorProperties);

                if (navSettings.isShowSystemObjects() != CBAppConfig.DEFAULT_VIEW_SETTINGS.isShowSystemObjects()) {
                    navigatorProperties.put("showSystemObjects", navSettings.isShowSystemObjects());
                }
                if (navSettings.isShowUtilityObjects() != CBAppConfig.DEFAULT_VIEW_SETTINGS.isShowUtilityObjects()) {
                    navigatorProperties.put("showUtilityObjects", navSettings.isShowUtilityObjects());
                }
                if (navSettings.isShowOnlyEntities() != CBAppConfig.DEFAULT_VIEW_SETTINGS.isShowOnlyEntities()) {
                    navigatorProperties.put("showOnlyEntities", navSettings.isShowOnlyEntities());
                }
                if (navSettings.isMergeEntities() != CBAppConfig.DEFAULT_VIEW_SETTINGS.isMergeEntities()) {
                    navigatorProperties.put("mergeEntities", navSettings.isMergeEntities());
                }
                if (navSettings.isHideFolders() != CBAppConfig.DEFAULT_VIEW_SETTINGS.isHideFolders()) {
                    navigatorProperties.put("hideFolders", navSettings.isHideFolders());
                }
                if (navSettings.isHideSchemas() != CBAppConfig.DEFAULT_VIEW_SETTINGS.isHideSchemas()) {
                    navigatorProperties.put("hideSchemas", navSettings.isHideSchemas());
                }
                if (navSettings.isHideVirtualModel() != CBAppConfig.DEFAULT_VIEW_SETTINGS.isHideVirtualModel()) {
                    navigatorProperties.put("hideVirtualModel", navSettings.isHideVirtualModel());
                }
            }
            if (appConfig.getEnabledFeatures() != null) {
                appConfigProperties.put("enabledFeatures", Arrays.asList(appConfig.getEnabledFeatures()));
            }
            if (appConfig.getEnabledAuthProviders() != null) {
                appConfigProperties.put("enabledAuthProviders", Arrays.asList(appConfig.getEnabledAuthProviders()));
            }
            if (appConfig.getEnabledDrivers() != null) {
                appConfigProperties.put("enabledDrivers", Arrays.asList(appConfig.getEnabledDrivers()));
            }
            if (appConfig.getDisabledDrivers() != null) {
                appConfigProperties.put("disabledDrivers", Arrays.asList(appConfig.getDisabledDrivers()));
            }

            if (!CommonUtils.isEmpty(appConfig.getPlugins())) {
                appConfigProperties.put("plugins", appConfig.getPlugins());
            }
            if (!CommonUtils.isEmpty(appConfig.getAuthCustomConfigurations())) {
                appConfigProperties.put("authConfigurations", appConfig.getAuthCustomConfigurations());
            }
        }
        return rootConfig;
    }

    ////////////////////////////////////////////////////////////////////////
    // License management

    public boolean isLicenseRequired() {
        return false;
    }

    public boolean isLicenseValid() {
        return false;
    }

    /**
     *
     */
    public String getStaticContent() {
        return staticContent;
    }

    ////////////////////////////////////////////////////////////////////////
    // Configuration utils

    private void patchConfigurationWithProperties(Map<String, Object> configProps) {
        IVariableResolver varResolver = new SystemVariablesResolver() {
            @Override
            public String get(String name) {
                String propValue = externalProperties.get(name);
                if (propValue != null) {
                    return propValue;
                }
                return super.get(name);
            }
        };
        patchConfigurationWithProperties(configProps, varResolver);
    }

<<<<<<< HEAD
    @NotNull
    public WebDriverRegistry getDriverRegistry() {
        return WebDriverRegistry.getInstance();
=======
    public WebSessionManager getSessionManager() {
        if (sessionManager == null) {
            sessionManager = createSessionManager();
        }
        return sessionManager;
    }

    protected WebSessionManager createSessionManager() {
        return new WebSessionManager(this);
>>>>>>> c3c00912
    }
}<|MERGE_RESOLUTION|>--- conflicted
+++ resolved
@@ -985,20 +985,18 @@
         patchConfigurationWithProperties(configProps, varResolver);
     }
 
-<<<<<<< HEAD
+    public WebSessionManager getSessionManager() {
+        if (sessionManager == null) {
+            sessionManager = createSessionManager();
+        }
+        return sessionManager;
+    }
+
+    protected WebSessionManager createSessionManager() {
+        return new WebSessionManager(this);
+    }
     @NotNull
     public WebDriverRegistry getDriverRegistry() {
         return WebDriverRegistry.getInstance();
-=======
-    public WebSessionManager getSessionManager() {
-        if (sessionManager == null) {
-            sessionManager = createSessionManager();
-        }
-        return sessionManager;
-    }
-
-    protected WebSessionManager createSessionManager() {
-        return new WebSessionManager(this);
->>>>>>> c3c00912
     }
 }