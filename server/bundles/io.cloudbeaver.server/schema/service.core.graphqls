
####################################################
# General stuff
####################################################

# Property

type ObjectPropertyInfo {
    # ID
    id: String
    # Human readable name
    displayName: String
    # Property description
    description: String
    # Property category (may be used if object has a lot of properties)
    category: String
    # Property data type (int, String, etc)
    dataType: String

    # Property value. Note: for some properties value reading may take a lot of time (e.g. RowCount for tables)
    value: Object

    # List of values this property can take. Makes sense only for enumerable properties
    validValues: [ Object ]
    # Default property value
    defaultValue: Object

    # Property value length
    length: ObjectPropertyLength!

    # Supported features (system, hidden, inherited, foreign, expensive, etc)
    features: [ String! ]!
    # Order position
    order: Int!
}

enum ObjectPropertyLength {
    # 1 character
    TINY,
    # 20 characters
    SHORT,
    # <= 64 characters
    MEDIUM,
    # Full line length. The default
    LONG,
    # Multi-line long text
    MULTILINE
}

# Async types

type AsyncTaskInfo {
    id: String!
    name: String
    running: Boolean!

    status: String
    error: ServerError

    result: SQLExecuteInfo @deprecated # Deprecated. Use asyncSqlExecuteResults instead
    # Task result.
    # Can be some kind of identifier to obtain real result using another API function
    taskResult: Object
}

# Various server errors descriptor

type ServerError {
    message: String
    errorCode: String
    errorType: String
    stackTrace: String
    causedBy: ServerError
}

type ServerMessage {
    time: String
    message: String
}

# Languages supported by server

type ServerLanguage {
    isoCode: String!
    displayName: String
    nativeName: String
}

type WebServiceConfig {
    id: String!
    name: String!
    description: String!
    bundleVersion: String!
}

type ProductInfo {
    id: ID!
    version: String!
    name: String!
    description: String
    buildTime: String!
    releaseTime: String!
    licenseInfo: String

    latestVersionInfo: String
}

type ServerConfig {
    name: String!
    version: String!
    workspaceId: ID!

    serverURL: String!

    rootURI: String!

    hostName: String!

    anonymousAccessEnabled: Boolean
    authenticationEnabled: Boolean @deprecated
    supportsCustomConnections: Boolean
    supportsConnectionBrowser: Boolean
    supportsWorkspaces: Boolean
    resourceManagerEnabled: Boolean

    publicCredentialsSaveEnabled: Boolean
    adminCredentialsSaveEnabled: Boolean

    licenseRequired: Boolean!
    licenseValid: Boolean!

    sessionExpireTime: Int
    localHostAddress: String

    configurationMode: Boolean
    developmentMode: Boolean
    redirectOnFederatedAuth: Boolean

    enabledFeatures: [ID!]!
    enabledAuthProviders: [ID!]!
    supportedLanguages: [ ServerLanguage! ]!
    services: [ WebServiceConfig ]
    productConfiguration: Object!
    productInfo: ProductInfo!
    defaultNavigatorSettings: NavigatorSettings!
    disabledDrivers: [ID!]!
    resourceQuotas: Object!
}

type SessionInfo {
    createTime: String!
    lastAccessTime: String!
    locale: String!

    cacheExpired: Boolean!

    serverMessages: [ ServerMessage ]
    connections: [ ConnectionInfo! ]!
    actionParameters: Object
}

####################################################
# Drivers and connections
####################################################

type DatabaseAuthModel {
    id: ID!
    displayName: String!
    description: String
    icon: String
    # checks if the auth model needs a configuration on a local file system
    requiresLocalConfiguration: Boolean

    properties: [ObjectPropertyInfo!]!
}

type DriverInfo {
    id: ID!
    name: String
    description: String
    icon: String
    iconBig: String

    # Driver provider ID
    providerId: ID
    # Driver Java class name
    driverClassName: String
    defaultHost: String
    defaultPort: String
    defaultDatabase: String
    defaultServer: String
    defaultUser: String
    sampleURL: String
    driverInfoURL: String
    driverPropertiesURL: String
    embedded: Boolean
    enabled: Boolean!
    requiresServerName: Boolean

    # this fields must be removed and be replaced by DriverAuthModel
    allowsEmptyPassword: Boolean @deprecated

    licenseRequired: Boolean
    license: String
    custom: Boolean
    # Driver score for ordering, biggest first
    promotedScore: Int

    # Never used?
    #connectionProperties: Object
    #defaultConnectionProperties: Object

    # Driver properties.
    # Note: it is expensive property and it may produce database server roundtrips.
    # Call it only when you really need it.
    # These properties are for advanced users in usually shouldn't be specified for new connections.
    driverProperties: [ObjectPropertyInfo!]!
    # Driver parameters (map name->value)
    driverParameters: Object!

    # Additional driver provider properties
    # These properties can be configured by user on main connection page
    # to provide important connection settings
    providerProperties: [ObjectPropertyInfo!]!

    # False for drivers which do not support authentication
    anonymousAccess: Boolean

    defaultAuthModel: ID!
    applicableAuthModels: [ID!]!

    applicableNetworkHandlers: [ID]!

    configurationTypes: [DriverConfigurationType]!
}

enum ResultDataFormat {
    resultset,
    document,
    graph,
    timeseries
}

enum DriverConfigurationType {
    EXTENDED,
    URL
}

## Network handler config

enum NetworkHandlerType {
    TUNNEL,
    PROXY,
    CONFIG
}

enum NetworkHandlerAuthType {
    PASSWORD,
    PUBLIC_KEY,
    AGENT
}

type NetworkHandlerDescriptor {
    id: ID!
    codeName: String!
    label: String!
    description: String
    secured: Boolean!
    type: NetworkHandlerType
    properties: [ObjectPropertyInfo!]!
}

type NetworkHandlerConfig {
    id: ID!
    enabled: Boolean!
    authType: NetworkHandlerAuthType!
    userName: String
    password: String
    key: String
    savePassword: Boolean!
    properties: Object!
}

# Connection instance
type ConnectionInfo {
    id: ID!
    driverId: ID!

    name: String!
    description: String

    host: String
    port: String
    serverName: String
    databaseName: String
    url: String

    properties: Object

    template: Boolean!
    connected: Boolean!
    provided: Boolean!
    readOnly: Boolean!
    useUrl: Boolean!
    saveCredentials: Boolean!

    folder: ID
    nodePath: String

    connectTime: String
    connectionError: ServerError
    serverVersion: String
    clientVersion: String

    origin: ObjectOrigin!

    authNeeded: Boolean!
    authModel: ID
    authProperties: [ObjectPropertyInfo!]!

    providerProperties: Object!
    networkHandlersConfig: [NetworkHandlerConfig!]!

    # Supported features (provided etc)
    features: [ String! ]!
    navigatorSettings: NavigatorSettings!
    supportedDataFormats: [ ResultDataFormat! ]!
<<<<<<< HEAD
    configurationType: DriverConfigurationType
=======

    #Access properties
    canViewSettings: Boolean!
    canEdit: Boolean!
    canDelete: Boolean!
>>>>>>> 911738e9
}

type ConnectionFolderInfo {
    id: ID!
    description: String
}

type NetworkEndpointInfo {
    message: String
    clientVersion: String
    serverVersion: String
}

type ObjectOrigin {
    type: ID!
    subType: ID
    displayName: String!
    icon: String
    configuration: Object
    details: [ObjectPropertyInfo!]
}

type NavigatorSettings {
    showSystemObjects: Boolean!
    showUtilityObjects: Boolean!
    showOnlyEntities: Boolean!
    mergeEntities: Boolean!
    hideFolders: Boolean!
    hideSchemas: Boolean!
    hideVirtualModel: Boolean!
}

type ProjectInfo {
    id: String!
    name: String!
    description: String
    canCreateConnections: Boolean!
    canViewConnections: Boolean!
}

type LogEntry {
    time: DateTime
    type: String!
    message: String
    stackTrace: String
}

####################################################
# Input types
####################################################

input NavigatorSettingsInput {
    showSystemObjects: Boolean!
    showUtilityObjects: Boolean!
    showOnlyEntities: Boolean!
    mergeEntities: Boolean!
    hideFolders: Boolean!
    hideSchemas: Boolean!
    hideVirtualModel: Boolean!
}

input NetworkHandlerConfigInput {
    id: ID!
    enabled: Boolean
    authType: NetworkHandlerAuthType
    userName: String
    password: String
    key: String
    savePassword: Boolean
    properties: Object
}

# Configuration of particular connection. Used for new connection create. Includes auth info
input ConnectionConfig {
    # used only for testing created connection
    connectionId: String
    name: String
    description: String

    # ID of template connection
    templateId: ID
    # ID of database driver
    driverId: ID

    # Custom connection parameters (all optional)

    host: String
    port: String
    serverName: String
    databaseName: String
    # Connection url jdbc:{driver}://{host}[:{port}]/[{database}]
    url: String
    # Properties
    properties: Object

    # Template connection
    template: Boolean
    # Read-onyl connection
    readOnly: Boolean

    # User credentials

    saveCredentials: Boolean
    authModelId: ID
    credentials: Object

    # Map of provider properties (name/value)

    providerProperties: Object

    # Network handlers. Map of id->property map (name/value).

    networkHandlersConfig: [NetworkHandlerConfigInput!]

    #### deprecated fields

    # ID of predefined datasource
    dataSourceId: ID #@deprecated

    # Direct user credentials
    userName: String #@deprecated
    userPassword: String #@deprecated

    # Folder
    folder: ID
}

####################################################
# Main API
####################################################

extend type Query {
    # Returns server config
    serverConfig: ServerConfig!

    # Returns session state ( initialize if not )
    sessionState: SessionInfo!

    # Session permissions
    sessionPermissions: [ID]!

    # Get driver info
    driverList( id: ID ): [ DriverInfo! ]!
    authModels: [DatabaseAuthModel!]!
    networkHandlers: [NetworkHandlerDescriptor!]!

    # List of user connections.
    userConnections( id: ID ): [ ConnectionInfo! ]!
    # List of template connections.
    templateConnections: [ ConnectionInfo! ]!

    # List of connection folders
    connectionFolders( path: ID ): [ ConnectionFolderInfo! ]!

    # Return connection state
    connectionState( id: ID! ): ConnectionInfo! @deprecated

    # Return connection info
    connectionInfo( id: ID! ): ConnectionInfo!

    # Return list of accessible user projects
    listProjects: [ ProjectInfo ]

    readSessionLog(maxEntries: Int, clearEntries: Boolean): [ LogEntry! ]!
}

extend type Mutation {
    # Initialize session
    openSession(defaultLocale: String): SessionInfo!

    # Destroy session
    closeSession: Boolean

    # Refreshes session on server and returns its state
    touchSession: Boolean

    # Refresh session connection list
    refreshSessionConnections: Boolean

    # Refreshes session on server and returns its state
    changeSessionLanguage(locale: String): Boolean

    # Create new custom connection. Custom connections exist only within the current session.
    createConnection( config: ConnectionConfig!, projectId: String ): ConnectionInfo!

    updateConnection( config: ConnectionConfig!, projectId: String ): ConnectionInfo!

    deleteConnection( id: ID!, projectId: String ): Boolean!

    createConnectionFromTemplate( templateId: ID!, connectionName: String, projectId: String ): ConnectionInfo!

    # Create new folder
    createConnectionFolder(parentFolderPath: ID, folderName: String!, projectId: String ): ConnectionFolderInfo!

    deleteConnectionFolder( folderPath: ID!, projectId: String ): Boolean!

    # Copies connection configuration from node
    copyConnectionFromNode( nodePath: String!, config: ConnectionConfig, projectId: String ): ConnectionInfo!

    # Test connection configuration. Returns remote server version
    testConnection( config: ConnectionConfig! ): ConnectionInfo!

    # Test connection configuration. Returns remote server version
    testNetworkHandler( config: NetworkHandlerConfigInput! ): NetworkEndpointInfo!

    # Initiate existing connection
    initConnection( id: ID!, credentials: Object, networkCredentials: [NetworkHandlerConfigInput!], saveCredentials: Boolean ): ConnectionInfo!

    # Disconnect from database
    closeConnection( id: ID! ): ConnectionInfo!

    # Changes navigator settings for connection
    setConnectionNavigatorSettings( id: ID!, settings: NavigatorSettingsInput!): ConnectionInfo!

    #### Generic async functions

    asyncTaskCancel(id: String!): Boolean

    asyncTaskInfo(id: String!, removeOnFinish: Boolean!): AsyncTaskInfo!


    #### Deprecated API

    # Create connection from template. Use createConnection instead
    openConnection( config: ConnectionConfig! ): ConnectionInfo! @deprecated

    # Use asyncTaskInfo instead
    asyncTaskStatus(id: String!): AsyncTaskInfo! @deprecated

}
<|MERGE_RESOLUTION|>--- conflicted
+++ resolved
@@ -325,15 +325,12 @@
     features: [ String! ]!
     navigatorSettings: NavigatorSettings!
     supportedDataFormats: [ ResultDataFormat! ]!
-<<<<<<< HEAD
     configurationType: DriverConfigurationType
-=======
 
     #Access properties
     canViewSettings: Boolean!
     canEdit: Boolean!
     canDelete: Boolean!
->>>>>>> 911738e9
 }
 
 type ConnectionFolderInfo {
