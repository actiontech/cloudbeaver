/*
 * DBeaver - Universal Database Manager
 * Copyright (C) 2010-2022 DBeaver Corp and others
 *
 * Licensed under the Apache License, Version 2.0 (the "License");
 * you may not use this file except in compliance with the License.
 * You may obtain a copy of the License at
 *
 *     http://www.apache.org/licenses/LICENSE-2.0
 *
 * Unless required by applicable law or agreed to in writing, software
 * distributed under the License is distributed on an "AS IS" BASIS,
 * WITHOUT WARRANTIES OR CONDITIONS OF ANY KIND, either express or implied.
 * See the License for the specific language governing permissions and
 * limitations under the License.
 */
package io.cloudbeaver.service.admin;

import io.cloudbeaver.DBWConstants;
import io.cloudbeaver.DBWFeatureSet;
import io.cloudbeaver.DBWebException;
import io.cloudbeaver.WebAction;
import io.cloudbeaver.model.WebConnectionConfig;
import io.cloudbeaver.model.WebConnectionInfo;
import io.cloudbeaver.model.WebPropertyInfo;
import io.cloudbeaver.model.session.WebSession;
import io.cloudbeaver.registry.WebAuthProviderConfiguration;
import io.cloudbeaver.service.DBWService;
import org.jkiss.code.NotNull;
import org.jkiss.code.Nullable;
import org.jkiss.dbeaver.model.navigator.DBNBrowseSettings;
import org.jkiss.dbeaver.model.security.SMDataSourceGrant;

import java.util.List;
import java.util.Map;
import java.util.Set;

/**
 * Web service API
 */
public interface DBWServiceAdmin extends DBWService {

    @WebAction(requirePermissions = DBWConstants.PERMISSION_ADMIN)
    @NotNull
    List<AdminUserInfo> listUsers(@NotNull WebSession webSession, @Nullable String userName) throws DBWebException;

    @WebAction(requirePermissions = DBWConstants.PERMISSION_ADMIN)
    @NotNull
    List<AdminTeamInfo> listTeams(@NotNull WebSession webSession, @Nullable String teamName) throws DBWebException;

    @WebAction(requirePermissions = DBWConstants.PERMISSION_ADMIN)
    @NotNull
    List<AdminPermissionInfo> listPermissions(@NotNull WebSession webSession) throws DBWebException;

    @WebAction(requirePermissions = DBWConstants.PERMISSION_ADMIN)
    @NotNull
    AdminUserInfo createUser(
        @NotNull WebSession webSession,
        String userName,
        @NotNull Boolean enabled,
        @Nullable String authRole
    ) throws DBWebException;

    @WebAction(requirePermissions = DBWConstants.PERMISSION_ADMIN)
    Set<String> listAuthRoles();

    @WebAction(requirePermissions = DBWConstants.PERMISSION_ADMIN)
    boolean deleteUser(@NotNull WebSession webSession, String userName) throws DBWebException;

    @WebAction(requirePermissions = DBWConstants.PERMISSION_ADMIN)
    @NotNull
    AdminTeamInfo createTeam(@NotNull WebSession webSession, String teamId, String teamName, String description) throws DBWebException;

    @WebAction(requirePermissions = DBWConstants.PERMISSION_ADMIN)
    @NotNull
    AdminTeamInfo updateTeam(@NotNull WebSession webSession, String teamId, String teamName, String description) throws DBWebException;

    @WebAction(requirePermissions = DBWConstants.PERMISSION_ADMIN)
    boolean deleteTeam(@NotNull WebSession webSession, String teamId) throws DBWebException;

    @WebAction(requirePermissions = DBWConstants.PERMISSION_ADMIN)
    boolean grantUserTeam(@NotNull WebSession webSession, String user, String team) throws DBWebException;

    @WebAction(requirePermissions = DBWConstants.PERMISSION_ADMIN)
    boolean revokeUserTeam(@NotNull WebSession webSession, String user, String team) throws DBWebException;

    @WebAction(requirePermissions = DBWConstants.PERMISSION_ADMIN)
    List<AdminPermissionInfo> setSubjectPermissions(@NotNull WebSession webSession, String subjectID, List<String> permissions) throws DBWebException;

    @WebAction(requirePermissions = DBWConstants.PERMISSION_ADMIN)
    boolean setUserCredentials(@NotNull WebSession webSession, @NotNull String userID, @NotNull String providerId, @NotNull Map<String, Object> credentials) throws DBWebException;

    ////////////////////////////////////////////////////////////////////
    // Connection management

    @WebAction(requirePermissions = DBWConstants.PERMISSION_ADMIN)
    List<WebConnectionInfo> getAllConnections(@NotNull WebSession webSession, @Nullable String id) throws DBWebException;
    @WebAction(requirePermissions = DBWConstants.PERMISSION_ADMIN)
    List<AdminConnectionSearchInfo> searchConnections(WebSession webSession, List<String> hostNames) throws DBWebException;

    @WebAction(requirePermissions = DBWConstants.PERMISSION_ADMIN)
    WebConnectionInfo createConnectionConfiguration(
        @NotNull WebSession webSession,
        @Nullable String projectId,
        @NotNull WebConnectionConfig config) throws DBWebException;
    @WebAction(requirePermissions = DBWConstants.PERMISSION_ADMIN)
    WebConnectionInfo copyConnectionConfiguration(
        @NotNull WebSession webSession,
        @Nullable String projectId,
        @NotNull String nodePath,
        @NotNull WebConnectionConfig config) throws DBWebException;
    @WebAction(requirePermissions = DBWConstants.PERMISSION_ADMIN)
    WebConnectionInfo updateConnectionConfiguration(
        @NotNull WebSession webSession,
        @Nullable String projectId,
        @NotNull String id,
        @NotNull WebConnectionConfig config) throws DBWebException;
    @WebAction(requirePermissions = DBWConstants.PERMISSION_ADMIN)
    boolean deleteConnectionConfiguration(
        @NotNull WebSession webSession,
        @Nullable String projectId,
        @NotNull String id) throws DBWebException;

    ////////////////////////////////////////////////////////////////////
    // Features

    @WebAction(requirePermissions = DBWConstants.PERMISSION_ADMIN)
    List<DBWFeatureSet> listFeatureSets(@NotNull WebSession webSession) throws DBWebException;

    ////////////////////////////////////////////////////////////////////
    // Auth providers

    @WebAction(requirePermissions = DBWConstants.PERMISSION_ADMIN)
    List<WebPropertyInfo> listAuthProviderConfigurationParameters(@NotNull WebSession webSession, @NotNull String providerId) throws DBWebException;
    @WebAction(requirePermissions = DBWConstants.PERMISSION_ADMIN)
    List<WebAuthProviderConfiguration> listAuthProviderConfigurations(@NotNull WebSession webSession, @Nullable String providerId) throws DBWebException;

    @WebAction(requirePermissions = DBWConstants.PERMISSION_ADMIN)
    WebAuthProviderConfiguration saveAuthProviderConfiguration(
        @NotNull WebSession webSession,
        @NotNull String providerId,
        @NotNull String id,
        @NotNull String displayName,
        boolean disabled, @Nullable String iconURL,
        @Nullable String description,
        @Nullable Map<String, Object> parameters) throws DBWebException;
    @WebAction(requirePermissions = DBWConstants.PERMISSION_ADMIN)
    boolean deleteAuthProviderConfiguration(@NotNull WebSession webSession, @NotNull String id) throws DBWebException;

    ////////////////////////////////////////////////////////////////////
    // Server configuration

    @WebAction(requirePermissions = DBWConstants.PERMISSION_ADMIN)
    boolean configureServer(WebSession webSession, Map<String, Object> params) throws DBWebException;
    @WebAction(requirePermissions = DBWConstants.PERMISSION_ADMIN)
    boolean setDefaultNavigatorSettings(WebSession webSession, DBNBrowseSettings settings) throws DBWebException;

    ////////////////////////////////////////////////////////////////////
    // Permissions

    @WebAction(requirePermissions = DBWConstants.PERMISSION_ADMIN)
    SMDataSourceGrant[] getConnectionSubjectAccess(
        @NotNull WebSession webSession,
        @Nullable String projectId,
        String connectionId) throws DBWebException;

    @WebAction(requirePermissions = DBWConstants.PERMISSION_ADMIN)
    boolean setConnectionSubjectAccess(
        @NotNull WebSession webSession,
        @Nullable String projectId,
        @NotNull String connectionId,
        @NotNull List<String> subjects) throws DBWebException;

    @WebAction(requirePermissions = DBWConstants.PERMISSION_ADMIN)
    SMDataSourceGrant[] getSubjectConnectionAccess(@NotNull WebSession webSession, @NotNull String subjectId) throws DBWebException;

    @WebAction(requirePermissions = DBWConstants.PERMISSION_ADMIN)
    boolean setSubjectConnectionAccess(@NotNull WebSession webSession, @NotNull String subjectId, @NotNull List<String> connections) throws
        DBWebException;

    ////////////////////////////////////////////////////////////////////
    // User meta parameters

    @WebAction(requirePermissions = DBWConstants.PERMISSION_ADMIN)
    WebPropertyInfo saveUserMetaParameter(WebSession webSession, String id, String displayName, String description, Boolean required) throws
        DBWebException;

    @WebAction(requirePermissions = DBWConstants.PERMISSION_ADMIN)
    Boolean deleteUserMetaParameter(WebSession webSession, String id) throws DBWebException;

    @WebAction(requirePermissions = DBWConstants.PERMISSION_ADMIN)
<<<<<<< HEAD
    Boolean setUserMetaParameterValues(WebSession webSession, String userId, Map<String, String> parameters) throws DBWebException;
=======
    Boolean setUserMetaParameterValues(WebSession webSession, String userId, Map<String, Object> parameters) throws DBWebException;

>>>>>>> fefe419b
    @WebAction(requirePermissions = DBWConstants.PERMISSION_ADMIN)
    Boolean enableUser(WebSession webSession, String userId, Boolean enabled) throws DBWebException;

    @WebAction(requirePermissions = DBWConstants.PERMISSION_ADMIN)
    Boolean setUserAuthRole(WebSession webSession, String userId, String authRole) throws DBWebException;

}<|MERGE_RESOLUTION|>--- conflicted
+++ resolved
@@ -189,12 +189,7 @@
     Boolean deleteUserMetaParameter(WebSession webSession, String id) throws DBWebException;
 
     @WebAction(requirePermissions = DBWConstants.PERMISSION_ADMIN)
-<<<<<<< HEAD
     Boolean setUserMetaParameterValues(WebSession webSession, String userId, Map<String, String> parameters) throws DBWebException;
-=======
-    Boolean setUserMetaParameterValues(WebSession webSession, String userId, Map<String, Object> parameters) throws DBWebException;
-
->>>>>>> fefe419b
     @WebAction(requirePermissions = DBWConstants.PERMISSION_ADMIN)
     Boolean enableUser(WebSession webSession, String userId, Boolean enabled) throws DBWebException;
 
