--- conflicted
+++ resolved
@@ -205,22 +205,17 @@
             if (!Files.exists(sharedProjectsPath)) {
                 return new RMProject[0];
             }
-<<<<<<< HEAD
-            return Files.list(sharedProjectsPath)
-                .map((Path path) -> makeProjectFromPath(path, Set.of(), RMProjectType.SHARED, false))
-=======
             var projects = new ArrayList<RMProject>();
             var allPaths = Files.list(sharedProjectsPath).collect(Collectors.toList());
             for (Path path : allPaths) {
                 var projectPerms = getProjectPermissions(
-                    makeProjectIdFromPath(path, RMProject.Type.SHARED),
+                    makeProjectIdFromPath(path, RMProjectType.SHARED),
                     RMProject.Type.SHARED
                 );
-                var rmProject = makeProjectFromPath(path, projectPerms, RMProject.Type.SHARED, false);
+                var rmProject = makeProjectFromPath(path, projectPerms, RMProjectType.SHARED, false);
                 projects.add(rmProject);
             }
             return projects.stream()
->>>>>>> 55463bb7
                 .filter(Objects::nonNull)
                 .toArray(RMProject[]::new);
         } catch (IOException e) {
@@ -774,12 +769,7 @@
 
     public static boolean isGlobalProject(String projectId) {
         RMProjectName rmProjectName = parseProjectName(projectId);
-<<<<<<< HEAD
-        return RMProjectType.SHARED.getPrefix().equals(rmProjectName.getPrefix()) ||
-            RMProjectType.GLOBAL.getPrefix().equals(rmProjectName.getPrefix());
-=======
-        return RMProject.Type.GLOBAL.getPrefix().equals(rmProjectName.getPrefix());
->>>>>>> 55463bb7
+        return RMProjectType.GLOBAL.getPrefix().equals(rmProjectName.getPrefix());
     }
 
 }