/*
 * DBeaver - Universal Database Manager
 * Copyright (C) 2010-2022 DBeaver Corp and others
 *
 * Licensed under the Apache License, Version 2.0 (the "License");
 * you may not use this file except in compliance with the License.
 * You may obtain a copy of the License at
 *
 *     http://www.apache.org/licenses/LICENSE-2.0
 *
 * Unless required by applicable law or agreed to in writing, software
 * distributed under the License is distributed on an "AS IS" BASIS,
 * WITHOUT WARRANTIES OR CONDITIONS OF ANY KIND, either express or implied.
 * See the License for the specific language governing permissions and
 * limitations under the License.
 */
package io.cloudbeaver.model.session;

import io.cloudbeaver.DBWConstants;
import io.cloudbeaver.DBWebException;
import io.cloudbeaver.DataSourceFilter;
import io.cloudbeaver.VirtualProjectImpl;
import io.cloudbeaver.model.WebAsyncTaskInfo;
import io.cloudbeaver.model.WebConnectionInfo;
import io.cloudbeaver.model.WebServerMessage;
import io.cloudbeaver.model.app.WebApplication;
import io.cloudbeaver.model.rm.RMUtils;
import io.cloudbeaver.model.user.WebUser;
import io.cloudbeaver.service.DBWSessionHandler;
import io.cloudbeaver.service.sql.WebSQLConstants;
import io.cloudbeaver.utils.CBModelConstants;
import io.cloudbeaver.utils.WebDataSourceUtils;
import org.eclipse.core.runtime.IAdaptable;
import org.eclipse.core.runtime.IStatus;
import org.eclipse.core.runtime.Status;
import org.jkiss.code.NotNull;
import org.jkiss.code.Nullable;
import org.jkiss.dbeaver.DBException;
import org.jkiss.dbeaver.Log;
import org.jkiss.dbeaver.model.DBPDataSourceContainer;
import org.jkiss.dbeaver.model.access.DBACredentialsProvider;
import org.jkiss.dbeaver.model.app.DBPDataSourceRegistry;
import org.jkiss.dbeaver.model.app.DBPProject;
import org.jkiss.dbeaver.model.auth.*;
import org.jkiss.dbeaver.model.auth.impl.AbstractSessionPersistent;
import org.jkiss.dbeaver.model.connection.DBPConnectionConfiguration;
import org.jkiss.dbeaver.model.exec.DBCException;
import org.jkiss.dbeaver.model.impl.auth.AuthModelDatabaseNative;
import org.jkiss.dbeaver.model.impl.auth.AuthModelDatabaseNativeCredentials;
import org.jkiss.dbeaver.model.impl.auth.SessionContextImpl;
import org.jkiss.dbeaver.model.meta.Association;
import org.jkiss.dbeaver.model.meta.Property;
import org.jkiss.dbeaver.model.navigator.DBNModel;
import org.jkiss.dbeaver.model.rm.RMController;
import org.jkiss.dbeaver.model.rm.RMProject;
import org.jkiss.dbeaver.model.rm.RMProjectPermission;
import org.jkiss.dbeaver.model.rm.RMProjectType;
import org.jkiss.dbeaver.model.runtime.AbstractJob;
import org.jkiss.dbeaver.model.runtime.BaseProgressMonitor;
import org.jkiss.dbeaver.model.runtime.DBRProgressMonitor;
import org.jkiss.dbeaver.model.runtime.ProxyProgressMonitor;
import org.jkiss.dbeaver.model.security.*;
import org.jkiss.dbeaver.model.security.user.SMObjectPermissions;
import org.jkiss.dbeaver.model.sql.DBQuotaException;
import org.jkiss.dbeaver.runtime.DBWorkbench;
import org.jkiss.dbeaver.runtime.jobs.DisconnectJob;
import org.jkiss.utils.CommonUtils;

import javax.servlet.http.HttpServletRequest;
import javax.servlet.http.HttpServletResponse;
import javax.servlet.http.HttpSession;
import java.lang.reflect.InvocationTargetException;
import java.time.Instant;
import java.time.LocalDateTime;
import java.time.ZoneId;
import java.util.*;
import java.util.concurrent.atomic.AtomicInteger;
import java.util.function.Function;
import java.util.stream.Collectors;

/**
 * Web session.
 * Is the main source of data in web application
 */
public class WebSession extends AbstractSessionPersistent implements SMSession, SMCredentialsProvider, DBACredentialsProvider, IAdaptable {

    private static final Log log = Log.getLog(WebSession.class);

    public static final SMSessionType CB_SESSION_TYPE = new SMSessionType("CloudBeaver");
    public static final SMObjectType CB_DATASOURCE_OBJECT = new SMObjectType("datasource");

    private static final String ATTR_LOCALE = "locale";

    private static final AtomicInteger TASK_ID = new AtomicInteger();

    private final AtomicInteger taskCount = new AtomicInteger();

    private final String id;
    private final long createTime;
    private long lastAccessTime;
    private long maxSessionIdleTime;
    private String lastRemoteAddr;
    private String lastRemoteUserAgent;

    private Set<String> accessibleConnectionIds = Collections.emptySet();

    private String locale;
    private boolean cacheExpired;

    private final Map<String, WebConnectionInfo> connections = new HashMap<>();
    private final List<WebServerMessage> sessionMessages = new ArrayList<>();

    private final Map<String, WebAsyncTaskInfo> asyncTasks = new HashMap<>();
    private final Map<String, Function<Object, Object>> attributeDisposers = new HashMap<>();

    // Map of auth tokens. Key is authentication provider
    private final List<WebAuthInfo> authTokens = new ArrayList<>();

    private DBNModel navigatorModel;
    private final DBRProgressMonitor progressMonitor = new SessionProgressMonitor();
    private VirtualProjectImpl defaultProject;
    private final List<VirtualProjectImpl> accessibleProjects = new ArrayList<>();
    private final SessionContextImpl sessionAuthContext;
    private final WebApplication application;
    private final Map<String, DBWSessionHandler> sessionHandlers;
    private final WebUserContext userContext;

    public WebSession(HttpSession httpSession,
                      WebApplication application,
                      Map<String, DBWSessionHandler> sessionHandlers,
                      long maxSessionIdleTime) throws DBException {
        this.id = httpSession.getId();
        this.createTime = System.currentTimeMillis();
        this.lastAccessTime = this.createTime;
        this.locale = CommonUtils.toString(httpSession.getAttribute(ATTR_LOCALE), this.locale);
        this.sessionAuthContext = new SessionContextImpl(null);
        this.sessionAuthContext.addSession(this);
        this.application = application;
        this.sessionHandlers = sessionHandlers;
        this.userContext = new WebUserContext(application);
        this.maxSessionIdleTime = maxSessionIdleTime;
    }

    @NotNull
    @Override
    public SMAuthSpace getSessionSpace() {
        return defaultProject;
    }

    @Override
    public SMSessionPrincipal getSessionPrincipal() {
        synchronized (authTokens) {
            if (authTokens.isEmpty()) {
                return null;
            }
            return authTokens.get(0);
        }
    }

    @NotNull
    @Property
    public String getSessionId() {
        return id;
    }

    @NotNull
    @Override
    public LocalDateTime getSessionStart() {
        return LocalDateTime.ofInstant(Instant.ofEpochMilli(createTime), ZoneId.systemDefault());
    }

    public WebApplication getApplication() {
        return application;
    }

    @NotNull
    public DBPProject getSingletonProject() {
        return defaultProject;
    }

    @NotNull
    public SMSessionContext getSessionContext() {
        return defaultProject.getSessionContext();
    }

    @Property
    public String getCreateTime() {
        return CBModelConstants.ISO_DATE_FORMAT.format(createTime);
    }

    @Property
    public synchronized String getLastAccessTime() {
        return CBModelConstants.ISO_DATE_FORMAT.format(lastAccessTime);
    }

    public synchronized long getLastAccessTimeMillis() {
        return lastAccessTime;
    }

    public String getLastRemoteAddr() {
        return lastRemoteAddr;
    }

    public String getLastRemoteUserAgent() {
        return lastRemoteUserAgent;
    }

    // Clear cache when
    @Property
    public boolean isCacheExpired() {
        return cacheExpired;
    }

    public void setCacheExpired(boolean cacheExpired) {
        this.cacheExpired = cacheExpired;
    }

    public synchronized WebUser getUser() {
        return this.userContext.getUser();
    }

    public synchronized Map<String, String> getUserMetaParameters() {
        var user = getUser();
        if (user == null) {
            return Map.of();
        }
        var allMetaParams = new HashMap<>(user.getMetaParameters());

        getAllAuthInfo().forEach(authInfo -> allMetaParams.putAll(authInfo.getUserIdentity().getMetaParameters()));

        return allMetaParams;
    }

    public synchronized WebUserContext getUserContext() {
        return userContext;
    }

    public synchronized String getUserId() {
        return userContext.getUserId();
    }

    public synchronized boolean hasPermission(String perm) {
        return getSessionPermissions().contains(DBWConstants.PERMISSION_ADMIN) ||
            getSessionPermissions().contains(perm);
    }

    public synchronized boolean isAuthorizedInSecurityManager() {
        return userContext.isAuthorizedInSecurityManager();
    }

    public synchronized Set<String> getSessionPermissions() {
        if (userContext.getUserPermissions() == null) {
            refreshSessionAuth();
        }
        return userContext.getUserPermissions();
    }

    @NotNull
    public synchronized SMController getSecurityController() {
        return userContext.getSecurityController();
    }

    @NotNull
    public synchronized SMAdminController getAdminSecurityController() throws DBException {
        if (!hasPermission(DBWConstants.PERMISSION_ADMIN)) {
            throw new DBException("Admin permissions required");
        }
        return userContext.getAdminSecurityController();
    }

    public synchronized RMController getRmController() {
        return userContext.getRmController();
    }

    public synchronized void refreshUserData() {
        refreshSessionAuth();

        initNavigatorModel();
    }

    // Note: for admin use only
    public synchronized void resetUserState() throws DBException {
        clearAuthTokens();
        try {
            resetSessionCache();
        } catch (DBCException e) {
            addSessionError(e);
            log.error(e);
        }
        refreshUserData();
    }

    private void initNavigatorModel() {

        // Cleanup current data
        if (this.navigatorModel != null) {
            this.navigatorModel.dispose();
            this.navigatorModel = null;
        }

        if (!this.accessibleProjects.isEmpty()) {
            for (VirtualProjectImpl project : accessibleProjects) {
                if (project.equals(DBWorkbench.getPlatform().getWorkspace().getActiveProject())) {
                    continue;
                }
                project.dispose();
            }
            this.defaultProject = null;
            this.accessibleProjects.clear();
        }

        loadProjects();

        this.navigatorModel = new DBNModel(DBWorkbench.getPlatform(), this.accessibleProjects);
        this.navigatorModel.setModelAuthContext(sessionAuthContext);
        this.navigatorModel.initialize();

        this.locale = Locale.getDefault().getLanguage();

        try {
            this.refreshConnections();
        } catch (Exception e) {
            addSessionError(e);
            log.error("Error getting connection list", e);
        }
    }

    private void loadProjects() {
        WebUser user = userContext.getUser();
        refreshAccessibleConnectionIds();
        try {
            RMController controller = application.getResourceController(this, getSecurityController());
            RMProject[] rmProjects =  controller.listAccessibleProjects();
            for (RMProject project : rmProjects) {
                VirtualProjectImpl virtualProject = createVirtualProject(project);
                if (!virtualProject.getRmProject().getProjectPermissions().contains(RMProjectPermission.DATA_SOURCES_EDIT.getPermissionId())) {
                    // Projects for which user don't have edit permission can't be saved. So mark the as in memory
                    virtualProject.setInMemory(true);
                }
            }
            if (user == null) {
                VirtualProjectImpl anonymousProject = createVirtualProject(RMUtils.createAnonymousProject());
                anonymousProject.setInMemory(true);
            }
        } catch (DBException e) {
            addSessionError(e);
            log.error("Error getting accessible projects list", e);
        }
    }

    public VirtualProjectImpl createVirtualProject(RMProject project) {
        // Do not filter data sources from user project
<<<<<<< HEAD
        DataSourceFilter filter = project.getType() == RMProjectType.USER ? x -> true : this::isDataSourceAccessible;
=======
        DataSourceFilter filter = project.getType() == RMProject.Type.GLOBAL
            ? this::isDataSourceAccessible
            : x -> true;
>>>>>>> 55463bb7
        VirtualProjectImpl sessionProject = application.createProjectImpl(
            project,
            sessionAuthContext,
            this,
            filter);
        DBPDataSourceRegistry dataSourceRegistry = sessionProject.getDataSourceRegistry();
        dataSourceRegistry.setAuthCredentialsProvider(this);
        addSessionProject(sessionProject);
        if (!project.isShared() || application.isConfigurationMode()) {
            this.defaultProject = sessionProject;
        }
        return sessionProject;
    }

    public void refreshConnections() {

        // Add all provided datasources to the session
        List<WebConnectionInfo> connList = new ArrayList<>();
        for (DBPProject project : accessibleProjects) {
            DBPDataSourceRegistry registry = project.getDataSourceRegistry();

            for (DBPDataSourceContainer ds : registry.getDataSources()) {
                connList.add(new WebConnectionInfo(this, ds));
            }
            Throwable lastError = registry.getLastError();
            if (lastError != null) {
                addSessionError(lastError);
                log.error("Error refreshing connections from project '" + project.getId() + "'", lastError);
            }
        }

        // Add all provided datasources to the session
        synchronized (connections) {
            connections.clear();
            for (WebConnectionInfo connectionInfo : connList) {
                connections.put(connectionInfo.getId(), connectionInfo);
            }
        }
    }

    public void filterAccessibleConnections(List<WebConnectionInfo> connections) {
        connections.removeIf(c -> !isDataSourceAccessible(c.getDataSourceContainer()));
    }

    private boolean isDataSourceAccessible(DBPDataSourceContainer dataSource) {
        return dataSource.isExternallyProvided() ||
            dataSource.isTemporary() ||
            this.hasPermission(DBWConstants.PERMISSION_ADMIN) ||
            accessibleConnectionIds.contains(dataSource.getId());
    }

    @NotNull
    private Set<String> readAccessibleConnectionIds() {
        WebUser user = getUser();
        String subjectId = user == null ?
            application.getAppConfiguration().getAnonymousUserRole() : user.getUserId();

        try {
            return getSecurityController()
                .getAllAvailableObjectsPermissions(subjectId, SMObjects.DATASOURCE)
                .stream()
                .map(SMObjectPermissions::getObjectId)
                .collect(Collectors.toSet());
        } catch (DBException e) {
            addSessionError(e);
            log.error("Error reading connection grants", e);
            return Collections.emptySet();
        }
    }

    private void resetSessionCache() throws DBCException {
        // Clear attributes
        synchronized (attributes) {
            for (Map.Entry<String, Function<Object, Object>> attrDisposer : attributeDisposers.entrySet()) {
                Object attrValue = attributes.get(attrDisposer.getKey());
                attrDisposer.getValue().apply(attrValue);
            }
            attributeDisposers.clear();
            // Remove all non-persistent attributes
            attributes.entrySet().removeIf(
                entry -> !(entry.getValue() instanceof PersistentAttribute));
        }
    }

    private void resetNavigationModel() {
        Map<String, WebConnectionInfo> conCopy;
        synchronized (this.connections) {
            conCopy = new HashMap<>(this.connections);
            this.connections.clear();
        }

        for (WebConnectionInfo connectionInfo : conCopy.values()) {
            if (connectionInfo.isConnected()) {
                new DisconnectJob(connectionInfo.getDataSourceContainer()).schedule();
            }
        }

        if (this.navigatorModel != null) {
            this.navigatorModel.dispose();
            this.navigatorModel = null;
        }
    }

    private synchronized void refreshSessionAuth() {
        try {

            if (!isAuthorizedInSecurityManager()) {
                authAsAnonymousUser();
            } else if (getUserId() != null) {
                userContext.refreshPermissions();
                refreshAccessibleConnectionIds();
            }

        } catch (Exception e) {
            addSessionError(e);
            log.error("Error reading session permissions", e);
        }
    }

    private synchronized void refreshAccessibleConnectionIds() {
        this.accessibleConnectionIds = readAccessibleConnectionIds();
    }

    private synchronized void authAsAnonymousUser() throws DBException {
        if (!application.getAppConfiguration().isAnonymousAccessEnabled()) {
            return;
        }
        SMAuthInfo authInfo = getSecurityController().authenticateAnonymousUser(this.id, getSessionParameters(), CB_SESSION_TYPE);
        updateSMAuthInfo(authInfo);
    }

    @NotNull
    public String getLocale() {
        return locale;
    }

    public void setLocale(@Nullable String locale) {
        this.locale = locale != null ? locale : Locale.getDefault().getLanguage();
    }

    public DBNModel getNavigatorModel() {
        return navigatorModel;
    }

    /**
     * Returns and clears progress messages
     */
    @Association
    public List<WebServerMessage> getSessionMessages() {
        synchronized (sessionMessages) {
            List<WebServerMessage> copy = new ArrayList<>(sessionMessages);
            sessionMessages.clear();
            return copy;
        }
    }

    public synchronized void updateInfo(
        HttpServletRequest request,
        HttpServletResponse response,
        long maxSessionIdleTime
    ) throws DBWebException {
        HttpSession httpSession = request.getSession();
        this.lastAccessTime = System.currentTimeMillis();
        this.lastRemoteAddr = request.getRemoteAddr();
        this.lastRemoteUserAgent = request.getHeader("User-Agent");
        this.maxSessionIdleTime = maxSessionIdleTime;
        this.cacheExpired = false;
        if (!httpSession.isNew()) {
            try {
                // Persist session
                if (!isAuthorizedInSecurityManager()) {
                    // Create new record
                    authAsAnonymousUser();
                } else {
                    if (!application.isConfigurationMode()) {
                        // Update record
                        //TODO use generate id from SMController
                        getSecurityController().updateSession(this.userContext.getSmSessionId(), getUserId(), getSessionParameters());
                    }
                }
            } catch (Exception e) {
                addSessionError(e);
                log.error("Error persisting web session", e);
            }
        }
    }

    @Association
    public List<WebConnectionInfo> getConnections() {
        synchronized (connections) {
            return new ArrayList<>(connections.values());
        }
    }

    @NotNull
    public WebConnectionInfo getWebConnectionInfo(@Nullable String projectId, String connectionID) throws DBWebException {
        WebConnectionInfo connectionInfo;
        synchronized (connections) {
            connectionInfo = connections.get(connectionID);
        }
        if (connectionInfo == null) {
            DBPDataSourceContainer dataSource = getProjectById(projectId).getDataSourceRegistry().getDataSource(connectionID);
            if (dataSource != null) {
                connectionInfo = new WebConnectionInfo(this, dataSource);
                synchronized (connections) {
                    connections.put(connectionID, connectionInfo);
                }
            } else {
                throw new DBWebException("Connection '" + connectionID + "' not found");
            }
        }
        return connectionInfo;
    }

    @Nullable
    public WebConnectionInfo findWebConnectionInfo(String connectionID) {
        synchronized (connections) {
            return connections.get(connectionID);
        }
    }

    public void addConnection(WebConnectionInfo connectionInfo) {
        synchronized (connections) {
            connections.put(connectionInfo.getId(), connectionInfo);
        }
    }

    public void removeConnection(WebConnectionInfo connectionInfo) {
        synchronized (connections) {
            connections.remove(connectionInfo.getId());
        }
    }

    @Override
    public void close() {
        try {
            resetNavigationModel();
            resetSessionCache();
        } catch (Throwable e) {
            log.error(e);
        }
        try {
            clearAuthTokens();
        } catch (Exception e) {
            log.error("Error closing web session tokens");
        }
        this.sessionAuthContext.close();
        this.userContext.setUser(null);

        if (this.defaultProject != null) {
            this.defaultProject.dispose();
            this.defaultProject = null;
        }
        super.close();
    }

    private void clearAuthTokens() throws DBException {
        ArrayList<WebAuthInfo> tokensCopy;
        synchronized (authTokens) {
            tokensCopy = new ArrayList<>(this.authTokens);
        }
        for (WebAuthInfo ai : tokensCopy) {
            removeAuthInfo(ai);
        }
        resetAuthToken();
    }

    public DBRProgressMonitor getProgressMonitor() {
        return progressMonitor;
    }

    ///////////////////////////////////////////////////////
    // Async model

    public WebAsyncTaskInfo getAsyncTask(String taskId, String taskName, boolean create) {
        synchronized (asyncTasks) {
            WebAsyncTaskInfo taskInfo = asyncTasks.get(taskId);
            if (taskInfo == null && create) {
                taskInfo = new WebAsyncTaskInfo(taskId, taskName);
                asyncTasks.put(taskId, taskInfo);
            }
            return taskInfo;
        }
    }

    public WebAsyncTaskInfo asyncTaskStatus(String taskId, boolean removeOnFinish) throws DBWebException {
        synchronized (asyncTasks) {
            WebAsyncTaskInfo taskInfo = asyncTasks.get(taskId);
            if (taskInfo == null) {
                throw new DBWebException("Task '" + taskId + "' not found");
            }
            taskInfo.setRunning(taskInfo.getJob() != null && !taskInfo.getJob().isFinished());
            if (removeOnFinish && !taskInfo.isRunning()) {
                asyncTasks.remove(taskId);
            }
            return taskInfo;
        }
    }

    public boolean asyncTaskCancel(String taskId) throws DBWebException {
        WebAsyncTaskInfo taskInfo;
        synchronized (asyncTasks) {
            taskInfo = asyncTasks.get(taskId);
            if (taskInfo == null) {
                throw new DBWebException("Task '" + taskId + "' not found");
            }
        }
        AbstractJob job = taskInfo.getJob();
        if (job != null) {
            job.cancel();
        }
        return true;
    }

    public WebAsyncTaskInfo createAndRunAsyncTask(String taskName, WebAsyncTaskProcessor<?> runnable) {
        int taskId = TASK_ID.incrementAndGet();
        WebAsyncTaskInfo asyncTask = getAsyncTask(String.valueOf(taskId), taskName, true);

        AbstractJob job = new AbstractJob(taskName) {
            @Override
            protected IStatus run(DBRProgressMonitor monitor) {
                int curTaskCount = taskCount.incrementAndGet();

                TaskProgressMonitor taskMonitor = new TaskProgressMonitor(monitor, asyncTask);
                try {
                    Number queryLimit = application.getAppConfiguration().getResourceQuota(WebSQLConstants.QUOTA_PROP_QUERY_LIMIT);
                    if (queryLimit != null && curTaskCount > queryLimit.intValue()) {
                        throw new DBQuotaException(
                            "Maximum simultaneous queries quota exceeded", WebSQLConstants.QUOTA_PROP_QUERY_LIMIT, queryLimit.intValue(), curTaskCount);
                    }

                    runnable.run(taskMonitor);
                    asyncTask.setResult(runnable.getResult());
                    asyncTask.setExtendedResult(runnable.getExtendedResults());
                    asyncTask.setStatus("Finished");
                    asyncTask.setRunning(false);
                } catch (InvocationTargetException e) {
                    addSessionError(e.getTargetException());
                    asyncTask.setJobError(e.getTargetException());
                } catch (Exception e) {
                    asyncTask.setJobError(e);
                } finally {
                    taskCount.decrementAndGet();
                }
                return Status.OK_STATUS;
            }
        };

        asyncTask.setJob(job);
        asyncTask.setRunning(true);
        job.schedule();
        return asyncTask;
    }

    public void addSessionError(Throwable exception) {
        synchronized (sessionMessages) {
            sessionMessages.add(new WebServerMessage(exception));
        }
    }

    public void addSessionMessage(WebServerMessage message) {
        synchronized (sessionMessages) {
            sessionMessages.add(message);
        }
    }

    public void addInfoMessage(String message) {
        addSessionMessage(new WebServerMessage(WebServerMessage.MessageType.INFO, message));
    }

    public List<WebServerMessage> readLog(Integer maxEntries, Boolean clearLog) {
        synchronized (sessionMessages) {
            List<WebServerMessage> messages = new ArrayList<>();
            int entryCount = CommonUtils.toInt(maxEntries);
            if (entryCount == 0 || entryCount >= sessionMessages.size()) {
                messages.addAll(sessionMessages);
                if (CommonUtils.toBoolean(clearLog)) {
                    sessionMessages.clear();
                }
            } else {
                messages.addAll(sessionMessages.subList(0, maxEntries));
                if (CommonUtils.toBoolean(clearLog)) {
                    sessionMessages.removeAll(messages);
                }
            }
            return messages;
        }
    }

    @Override
    public <T> T getAttribute(String name) {
        synchronized (attributes) {
            Object value = attributes.get(name);
            if (value instanceof PersistentAttribute) {
                value = ((PersistentAttribute) value).getValue();
            }
            return (T) value;
        }
    }

    public void setAttribute(String name, Object value, boolean persistent) {
        synchronized (attributes) {
            attributes.put(name, persistent ? new PersistentAttribute(value) : value);
        }
    }

    public <T> T getAttribute(String name, Function<T, T> creator, Function<T, T> disposer) {
        synchronized (attributes) {
            Object value = attributes.get(name);
            if (value instanceof PersistentAttribute) {
                value = ((PersistentAttribute) value).getValue();
            }
            if (value == null) {
                value = creator.apply(null);
                if (value != null) {
                    attributes.put(name, value);
                    if (disposer != null) {
                        attributeDisposers.put(name, (Function<Object, Object>) disposer);
                    }
                }
            }
            return (T) value;
        }
    }

    @Property
    public Map<String, Object> getActionParameters() {
        WebActionParameters action = WebActionParameters.fromSession(this, true);
        return action == null ? null : action.getParameters();
    }

    public WebAuthInfo getAuthInfo(@Nullable String providerID) {
        synchronized (authTokens) {

            if (providerID != null) {
                for (WebAuthInfo ai : authTokens) {
                    if (ai.getAuthProvider().equals(providerID)) {
                        return ai;
                    }
                }
                return null;
            }
            return authTokens.isEmpty() ? null : authTokens.get(0);
        }
    }

    public List<WebAuthInfo> getAllAuthInfo() {
        synchronized (authTokens) {
            return new ArrayList<>(authTokens);
        }
    }

    public void addAuthInfo(@NotNull WebAuthInfo authInfo) throws DBException {
        addAuthTokens(authInfo);
    }

    public void addAuthTokens(@NotNull WebAuthInfo... tokens) throws DBException {
        WebUser newUser = null;
        for (WebAuthInfo authInfo : tokens) {
            if (newUser != null && newUser != authInfo.getUser()) {
                throw new DBException("Different users specified in auth tokens: " + Arrays.toString(tokens));
            }
            newUser = authInfo.getUser();
        }
        if (application.isConfigurationMode() && this.userContext.getUser() == null && newUser != null) {
            //FIXME hotfix to avoid exception after external auth provider login in easy config
            userContext.setUser(newUser);
            refreshUserData();
        } else if (!CommonUtils.equalObjects(this.userContext.getUser(), newUser)) {
            throw new DBException("Can't authorize different users in the single session");
        }

        for (WebAuthInfo authInfo : tokens) {
            WebAuthInfo oldAuthInfo = getAuthInfo(authInfo.getAuthProviderDescriptor().getId());
            if (oldAuthInfo != null) {
                removeAuthInfo(oldAuthInfo);
            }
            SMSession authSession = authInfo.getAuthSession();
            if (authSession != null) {
                getSessionContext().addSession(authSession);
            }
        }
        synchronized (authTokens) {
            Collections.addAll(authTokens, tokens);
        }

        notifySessionAuthChange();
    }

    public void notifySessionAuthChange() {
        // Notify handlers about auth change
        sessionHandlers.forEach((id, handler) -> {
            try {
                handler.handleSessionAuth(this);
            } catch (Exception e) {
                log.error("Error calling session handler '" + id + "'", e);
            }
        });
    }

    private void removeAuthInfo(WebAuthInfo oldAuthInfo) {
        oldAuthInfo.closeAuth();
        synchronized (authTokens) {
            authTokens.remove(oldAuthInfo);
        }
    }

    public void removeAuthInfo(String providerId) throws DBException {
        if (providerId == null) {
            clearAuthTokens();
        } else {
            WebAuthInfo authInfo = getAuthInfo(providerId);
            if (authInfo != null) {
                removeAuthInfo(authInfo);
            }
        }
        if (authTokens.isEmpty()) {
            resetUserState();
        }
    }

    public boolean hasContextCredentials() {
        return getAdapter(DBACredentialsProvider.class) != null;
    }

    // Auth credentials provider
    // Adds auth properties passed from web (by user)
    @Override
    public boolean provideAuthParameters(@NotNull DBRProgressMonitor monitor, @NotNull DBPDataSourceContainer dataSourceContainer, @NotNull DBPConnectionConfiguration configuration) {
        try {
            // Properties from nested auth sessions
            // FIXME: we need to support multiple credential providers (e.g. multiple clouds).
            DBACredentialsProvider nestedProvider = getAdapter(DBACredentialsProvider.class);
            if (nestedProvider != null) {
                if (!nestedProvider.provideAuthParameters(monitor, dataSourceContainer, configuration)) {
                    return false;
                }
            }
            WebConnectionInfo webConnectionInfo = findWebConnectionInfo(dataSourceContainer.getId());
            if (webConnectionInfo != null) {
                WebDataSourceUtils.saveCredentialsInDataSource(webConnectionInfo, dataSourceContainer, configuration);
            }

            // Save auth credentials in connection config (e.g. sets user name and password in DBPConnectionConfiguration)
            // FIXME: get rid of this. It is a hack because native auth model keeps settings in special props
            //DBAAuthCredentials credentials = configuration.getAuthModel().loadCredentials(dataSourceContainer, configuration);
            if (configuration.getAuthModel() instanceof AuthModelDatabaseNative) {
                String userName = configuration.getAuthProperty(AuthModelDatabaseNativeCredentials.PROP_USER_NAME);
                if (userName != null) {
                    configuration.setUserName(userName);
                }
                String userPassword = configuration.getAuthProperty(AuthModelDatabaseNativeCredentials.PROP_USER_PASSWORD);
                if (userPassword != null) {
                    configuration.setUserPassword(userPassword);
                }
            }
            //WebServiceUtils.saveAuthProperties(dataSourceContainer, configuration, null);

//            DBAAuthCredentials credentials = configuration.getAuthModel().loadCredentials(dataSourceContainer, configuration);
//
//            InstanceCreator<DBAAuthCredentials> credTypeAdapter = type -> credentials;
//            Gson credGson = new GsonBuilder()
//                .setLenient()
//                .registerTypeAdapter(credentials.getClass(), credTypeAdapter)
//                .create();
//
//            credGson.fromJson(credGson.toJsonTree(authProperties), credentials.getClass());
//            configuration.getAuthModel().saveCredentials(dataSourceContainer, configuration, credentials);
        } catch (DBException e) {
            addSessionError(e);
            log.error(e);
        }
        return true;
    }

    // May be called to extract auth information from session
    @Override
    public <T> T getAdapter(Class<T> adapter) {
        synchronized (authTokens) {
            for (WebAuthInfo authInfo : authTokens) {
                if (authInfo != null && authInfo.getAuthSession() != null) {
                    if (adapter.isInstance(authInfo.getAuthSession())) {
                        return adapter.cast(authInfo.getAuthSession());
                    }
                }
            }
        }
        return null;
    }

    ///////////////////////////////////////////////////////
    // Utils

    public Map<String, Object> getSessionParameters() {
        var parameters = new HashMap<String, Object>();
        parameters.put(SMConstants.SESSION_PARAM_LAST_REMOTE_ADDRESS, getLastRemoteAddr());
        parameters.put(SMConstants.SESSION_PARAM_LAST_REMOTE_USER_AGENT, getLastRemoteUserAgent());
        return parameters;
    }

    public synchronized void resetAuthToken() throws DBException {
        this.userContext.reset();
    }

    public synchronized void updateSMAuthInfo(SMAuthInfo smAuthInfo) throws DBException {
        boolean contextChanged = userContext.refresh(smAuthInfo);
        if (contextChanged) {
            refreshUserData();
        }
    }

    @Override
    public SMCredentials getActiveUserCredentials() {
        return userContext.getActiveUserCredentials();
    }

    @Override
    public void refreshSMSession() throws DBException {
        userContext.refreshSMSession();
    }

    public VirtualProjectImpl getProjectById(@Nullable String projectId) {
        if (projectId == null) {
            return defaultProject;
        }
        for (VirtualProjectImpl project : accessibleProjects) {
            if (project.getId().equals(projectId)) {
                return project;
            }
        }
        return null;
    }

    public List<VirtualProjectImpl> getAccessibleProjects() {
        return accessibleProjects;
    }

    public void addSessionProject(VirtualProjectImpl project) {
        synchronized (accessibleProjects) {
            accessibleProjects.add(project);
        }
        if (navigatorModel != null) {
            navigatorModel.getRoot().addProject(project, false);
        }
    }

    public void deleteSessionProject(DBPProject project) {
        synchronized (accessibleProjects) {
            accessibleProjects.remove(project);
        }
        if (navigatorModel != null) {
            navigatorModel.getRoot().removeProject(project);
        }
    }

    @Property
    public boolean isValid() {
        return getSessionActiveTimeLeft() > 0;
    }

    @Property
    public long getRemainingTime() {
        return getSessionActiveTimeLeft();
    }

    private long getSessionActiveTimeLeft() {
        return maxSessionIdleTime + lastAccessTime - System.currentTimeMillis();
    }


    private class SessionProgressMonitor extends BaseProgressMonitor {
        @Override
        public void beginTask(String name, int totalWork) {
            synchronized (sessionMessages) {
                sessionMessages.add(new WebServerMessage(WebServerMessage.MessageType.INFO, name));
            }
        }

        @Override
        public void subTask(String name) {
            synchronized (sessionMessages) {
                sessionMessages.add(new WebServerMessage(WebServerMessage.MessageType.INFO, name));
            }
        }
    }

    private class TaskProgressMonitor extends ProxyProgressMonitor {

        private final WebAsyncTaskInfo asyncTask;

        public TaskProgressMonitor(DBRProgressMonitor original, WebAsyncTaskInfo asyncTask) {
            super(original);
            this.asyncTask = asyncTask;
        }

        @Override
        public void beginTask(String name, int totalWork) {
            super.beginTask(name, totalWork);
            asyncTask.setStatus(name);
        }

        @Override
        public void subTask(String name) {
            super.subTask(name);
            asyncTask.setStatus(name);
        }
    }

    private class PersistentAttribute {
        private final Object value;

        public PersistentAttribute(Object value) {
            this.value = value;
        }

        public Object getValue() {
            return value;
        }
    }
}<|MERGE_RESOLUTION|>--- conflicted
+++ resolved
@@ -350,13 +350,9 @@
 
     public VirtualProjectImpl createVirtualProject(RMProject project) {
         // Do not filter data sources from user project
-<<<<<<< HEAD
-        DataSourceFilter filter = project.getType() == RMProjectType.USER ? x -> true : this::isDataSourceAccessible;
-=======
-        DataSourceFilter filter = project.getType() == RMProject.Type.GLOBAL
+        DataSourceFilter filter = project.getType() == RMProjectType.GLOBAL
             ? this::isDataSourceAccessible
             : x -> true;
->>>>>>> 55463bb7
         VirtualProjectImpl sessionProject = application.createProjectImpl(
             project,
             sessionAuthContext,
